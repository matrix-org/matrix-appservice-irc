import { IrcBridge } from "./IrcBridge";
import { QuitDebouncer } from "./QuitDebouncer";
import { Queue } from "../util/Queue";
import { RoomAccessSyncer } from "./RoomAccessSyncer";
import { IrcServer, MembershipSyncKind } from "../irc/IrcServer";
import { BridgeRequest, BridgeRequestErr } from "../models/BridgeRequest";
import { BridgedClient } from "../irc/BridgedClient";
import { MatrixRoom, MatrixUser } from "matrix-appservice-bridge";
import { IrcUser } from "../models/IrcUser";
import { IrcAction } from "../models/IrcAction";
import stats from "../config/stats";
import { IrcRoom } from "../models/IrcRoom";
import { MatrixAction } from "../models/MatrixAction";
import { RequestLogger } from "../logging";
import { RoomOrigin } from "../datastore/DataStore";
import QuickLRU from "quick-lru";
import { MembershipQueue } from "../util/MembershipQueue";

const NICK_USERID_CACHE_MAX = 512;

type MatrixMembership = "join"|"invite"|"leave"|"ban";

interface RoomIdtoPrivateMember {
    [roomId: string]: {
        sender: string;
        membership: MatrixMembership;
    };
}

interface TopicQueueItem {
    matrixUser: MatrixUser;
    req: BridgeRequest;
    topic: string;
    matrixRooms: MatrixRoom[];
}

export interface IrcHandlerConfig {
    mapIrcMentionsToMatrix?: "on"|"off"|"force-off";
    leaveConcurrency?: number;
}

type MetricNames = "join.names"|"join"|"part"|"pm"|"invite"|"topic"|"message"|"kick"|"mode";

export class IrcHandler {
    // maintain a map of which user ID is in which PM room, so we know if we
    // need to re-invite them if they bail.
    private readonly roomIdToPrivateMember: RoomIdtoPrivateMember = {};

    private readonly quitDebouncer: QuitDebouncer;

    // Use per-channel queues to keep the setting of topics in rooms atomic in
    // order to prevent races involving several topics being received from IRC
    // in quick succession. If `(server, channel, topic)` are the same, an
    // existing promise will be used, otherwise a new item is added to the queue.
    private readonly topicQueues: {[channel: string]: Queue<TopicQueueItem>} = {};

    // A map of promises that resolve to the PM room that has been created for the
    // two users in the key. The $fromUserId is the user ID of the virtual IRC user
    // and the $toUserId, the user ID of the recipient of the message. This is used
    // to prevent races when many messages are sent as PMs at once and therefore
    // prevent many pm rooms from being created.
    private readonly pmRoomPromises: {[fromToUserId: string]: Promise<MatrixRoom>} = {};
    private readonly nickUserIdMapCache: QuickLRU<string, {[nick: string]: string}> = new QuickLRU({
        maxSize: NICK_USERID_CACHE_MAX,
    }); // server:channel => mapping

    /*
    One of:
    "on" - Defaults to enabled, users can choose to disable.
    "off" - Defaults to disabled, users can choose to enable.
    "force-off" - Disabled, cannot be enabled.
    */
    private readonly mentionMode: "on"|"off"|"force-off";

    public readonly roomAccessSyncer: RoomAccessSyncer;

    private readonly membershipQueue: MembershipQueue;

    private callCountMetrics?: {
        [key in MetricNames]: number;
    };
    private registeredNicks: {[userId: string]: boolean} = {};
    constructor (private readonly ircBridge: IrcBridge, config: IrcHandlerConfig = {}) {
        this.quitDebouncer = new QuitDebouncer(ircBridge);
        this.roomAccessSyncer = new RoomAccessSyncer(ircBridge);
        this.membershipQueue = new MembershipQueue(ircBridge.getAppServiceBridge());
        this.mentionMode = config.mapIrcMentionsToMatrix || "on";
        this.getMetrics();
    }

    public onMatrixMemberEvent(event: {room_id: string; state_key: string; content: {membership: MatrixMembership}}) {
        const priv = this.roomIdToPrivateMember[event.room_id];
        if (!priv) {
            // _roomIdToPrivateMember only starts tracking AFTER one private message
            // has been sent since the bridge started, so if we can't find it, no
            // messages have been sent so we can ignore it (since when we DO start
            // tracking we hit room state explicitly).
            return;
        }
        if (priv.sender !== event.state_key) {
            return; // don't care about member changes for other users
        }

        priv.membership = event.content.membership;
    }

    private async ensureMatrixUserJoined(roomId: string, userId: string, virtUserId: string, log: RequestLogger) {
        const intent = this.ircBridge.getBotSdk().getIntentForUserId(virtUserId).underlyingClient;
        let priv = this.roomIdToPrivateMember[roomId];
        if (!priv) {
            // create a brand new entry for this user. Set them to not joined initially
            // since we'll be yielding in a moment and we assume not joined.
            priv = {
                sender: userId,
                membership: "leave"
            };
            this.roomIdToPrivateMember[roomId] = priv;

            // query room state to see if the user is actually joined.
            log.info("Querying PM room state (%s) between %s and %s",
                roomId, userId, virtUserId);
            priv = (await intent.getRoomStateEvent(roomId, "m.room.member", userId));
        }

        // we should have the latest membership state now for this user (either we just
        // fetched it or it has been kept in sync via onMatrixMemberEvent calls)

        if (priv.membership !== "join" && priv.membership !== "invite") { // fix it!
            log.info("Inviting %s to the existing PM room with %s (current membership=%s)",
                userId, virtUserId, priv.membership);
            await intent.inviteUser(userId, roomId);
            // this should also be echoed back to us via onMatrixMemberEvent but hey,
            // let's do this now as well.
            priv.membership = "invite";
        }
    }

    /**
     * Create a new matrix PM room for an IRC user  with nick `fromUserNick` and another
     * matrix user with user ID `toUserId`.
     * @param {string} toUserId : The user ID of the recipient.
     * @param {string} fromUserId : The user ID of the sender.
     * @param {string} fromUserNick : The nick of the sender.
     * @param {IrcServer} server : The sending IRC server.
     * @return {Promise} which is resolved when the PM room has been created.
     */
    private async createPmRoom (toUserId: string, fromUserId: string, fromUserNick: string, server: IrcServer) {
        const roomId = await this.ircBridge.getBotSdk().getIntentForUserId(fromUserId).underlyingClient.createRoom({
            name: (fromUserNick + " (PM on " + server.domain + ")"),
            visibility: "private",
            preset: "trusted_private_chat",
            invite: [toUserId],
            creation_content: {
                "m.federate": server.shouldFederatePMs()
            },
            is_direct: true,
        });
        const pmRoom = new MatrixRoom(roomId);
        const ircRoom = new IrcRoom(server, fromUserNick);

        await this.ircBridge.getStore().setPmRoom(
            ircRoom, pmRoom, toUserId, fromUserId
        );

        return pmRoom;
    }

    /**
     * Called when the AS receives an IRC message event.
     * @param {IrcServer} server : The sending IRC server.
     * @param {IrcUser} fromUser : The sender.
     * @param {IrcUser} toUser : The target.
     * @param {Object} action : The IRC action performed.
     * @return {Promise} which is resolved/rejected when the request
     * finishes.
     */
    public async onPrivateMessage(req: BridgeRequest, server: IrcServer, fromUser: IrcUser,
                                  toUser: IrcUser, action: IrcAction): Promise<BridgeRequestErr|void> {
        this.incrementMetric("pm");
        if (fromUser.isVirtual) {
            return BridgeRequestErr.ERR_VIRTUAL_USER;
        }

        if (!toUser.isVirtual) {
            req.log.error("Cannot route PM to %s", toUser);
            return BridgeRequestErr.ERR_DROPPED;
        }
        const bridgedIrcClient = this.ircBridge.getClientPool().getBridgedClientByNick(
            toUser.server, toUser.nick
        );
        if (!bridgedIrcClient) {
            req.log.error("Cannot route PM to %s - no client", toUser);
            return BridgeRequestErr.ERR_DROPPED;
        }
        req.log.info("onPrivateMessage: %s from=%s to=%s action=%s",
            server.domain, fromUser, toUser,
            JSON.stringify(action).substring(0, 80)
        );

        if (bridgedIrcClient.isBot) {
            if (action.type !== "message") {
                req.log.info("Ignoring non-message PM");
                return BridgeRequestErr.ERR_DROPPED;
            }
            req.log.debug("Rerouting PM directed to the bot from %s to provisioning", fromUser);
            this.ircBridge.getProvisioner().handlePm(server, fromUser, action.text);
            return undefined;
        }

        if (!bridgedIrcClient.userId) {
            req.log.error("Cannot route PM to %s - no user id on client", toUser);
            return BridgeRequestErr.ERR_DROPPED;
        }

        if (!server.allowsPms()) {
            req.log.error("Server %s disallows PMs.", server.domain);
            return BridgeRequestErr.ERR_DROPPED;
        }

        const mxAction = MatrixAction.fromIrcAction(action);

        if (!mxAction) {
            req.log.error("Couldn't map IRC action to matrix action");
            return BridgeRequestErr.ERR_DROPPED;
        }

        const virtualMatrixUser = await this.ircBridge.getMatrixUser(fromUser);
        req.log.info("Mapped to %s", JSON.stringify(virtualMatrixUser));
        let pmRoom = await this.ircBridge.getStore().getMatrixPmRoom(
            bridgedIrcClient.userId, virtualMatrixUser.getId()
        );

        if (!pmRoom) {
            const pmRoomPromiseId = bridgedIrcClient.userId + ' ' + virtualMatrixUser.getId();
            const p = this.pmRoomPromises[pmRoomPromiseId];

            if (p) {
                try {
                    pmRoom = await p;
                }
                catch (ex) {
                    // it failed, so try to create a new one.
                    req.log.warn("Previous attempt to create room failed: %s", ex);
                    pmRoom = null;
                }
            }

            // If a promise to create this PM room does not already exist, create one
            if (!pmRoom) {
                req.log.info("Creating a PM room with %s", bridgedIrcClient.userId);
                this.pmRoomPromises[pmRoomPromiseId] = this.createPmRoom(
                    bridgedIrcClient.userId, virtualMatrixUser.getId(), fromUser.nick, server
                );
                pmRoom = await this.pmRoomPromises[pmRoomPromiseId];
            }
        }
        else {
            // make sure that the matrix user is still in the room
            try {
                await this.ensureMatrixUserJoined(
                    pmRoom.getId(), bridgedIrcClient.userId, virtualMatrixUser.getId(), req.log
                );
            }
            catch (err) {
                // We still want to send the message into the room even if we can't check -
                // maybe the room state API has blown up.
                req.log.error(
                    "Failed to ensure matrix user %s was joined to the existing PM room %s : %s",
                    bridgedIrcClient.userId, pmRoom.getId(), err
                );
            }
        }

        req.log.info("Relaying PM in room %s", pmRoom.getId());
        await this.ircBridge.sendMatrixAction(pmRoom, virtualMatrixUser, mxAction);
        return undefined;
    }

    /**
     * Called when the AS receives an IRC invite event.
     * @param {IrcServer} server : The sending IRC server.
     * @param {IrcUser} fromUser : The sender.
     * @param {IrcUser} toUser : The target.
     * @param {String} channel : The channel.
     * @return {Promise} which is resolved/rejected when the request
     * finishes.
     */
    public async onInvite (req: BridgeRequest, server: IrcServer, fromUser: IrcUser, toUser: IrcUser, channel: string) {
        this.incrementMetric("invite");
        if (fromUser.isVirtual) {
            return BridgeRequestErr.ERR_VIRTUAL_USER;
        }

        if (!toUser.isVirtual) {
            req.log.error("Cannot route invite to %s", toUser);
            return BridgeRequestErr.ERR_DROPPED;
        }

        const bridgedIrcClient = this.ircBridge.getClientPool().getBridgedClientByNick(
            toUser.server, toUser.nick
        );
        if (!bridgedIrcClient) {
            req.log.error("Cannot route invite to %s - no client", toUser);
            return BridgeRequestErr.ERR_DROPPED;
        }

        if (bridgedIrcClient.isBot) {
            req.log.info("Ignoring invite send to the bot");
            return BridgeRequestErr.ERR_DROPPED;
        }
        const ircClient = bridgedIrcClient;

        const virtualMatrixUser = await this.ircBridge.getMatrixUser(fromUser);
        req.log.info("Mapped to %s", JSON.stringify(virtualMatrixUser));
        const matrixRooms = await this.ircBridge.getStore().getMatrixRoomsForChannel(server, channel);
        const roomAlias = server.getAliasFromChannel(channel);

        if (matrixRooms.length === 0) {
            const initialState: unknown[] = [
                {
                    type: "m.room.join_rules",
                    state_key: "",
                    content: {
                        join_rule: server.getJoinRule()
                    }
                },
                {
                    type: "m.room.history_visibility",
                    state_key: "",
                    content: {
                        history_visibility: "joined"
                    }
                }
            ];
            if (server.areGroupsEnabled()) {
                initialState.push({
                    type: "m.room.related_groups",
                    state_key: "",
                    content: {
                        groups: [server.getGroupId()]
                    }
                });
            }
            const ircRoom = await this.ircBridge.trackChannel(server, channel);
            const roomId = await this.ircBridge.getBotSdk().botClient.createRoom({
                room_alias_name: roomAlias.split(":")[0].substring(1), // localpart
                name: channel,
                visibility: "private",
                preset: "public_chat",
                creation_content: {
                    "m.federate": server.shouldFederate()
                },
                initial_state: initialState,
                invite: [virtualMatrixUser.getId()],
            });

            // store the mapping
            const mxRoom = new MatrixRoom(roomId);
            await this.ircBridge.getStore().storeRoom(
                ircRoom, mxRoom, 'join'
            );

            // /mode the channel AFTER we have created the mapping so we process +s and +i correctly.
            this.ircBridge.publicitySyncer.initModeForChannel(
                server, channel
            ).catch(() => {
                req.log.error(
                    "Could not init mode channel %s on %s",
                    channel, server
                );
            });

            req.log.info(
                "Created a room to track %s on %s and invited %s",
                ircRoom.channel, server.domain, virtualMatrixUser.getId()
            );
            matrixRooms.push(mxRoom);
        }

        const invitee = ircClient.userId;
        if (!invitee) {
            return BridgeRequestErr.ERR_DROPPED;
        }

        // send invite
        const invitePromises = matrixRooms.map((room) => {
            req.log.info(
                "Inviting %s to room %s", ircClient.userId, room.getId()
            );
            return this.ircBridge.getBotSdk().getIntentForUserId(
                virtualMatrixUser.getId()
            ).underlyingClient.inviteUser(
                invitee, room.getId(),
            );
        });
        await Promise.all(invitePromises);
        return undefined;
    }

    private async serviceTopicQueue (item: TopicQueueItem) {
        const promises = item.matrixRooms.map((matrixRoom) => {
            if (matrixRoom.topic === item.topic) {
                item.req.log.info(
                    "Topic of %s already set to '%s'",
                    matrixRoom.getId(),
                    item.topic
                );
                return Promise.resolve();
            }
            return this.ircBridge.getAppServiceBridge().getIntent(
                item.matrixUser.getId()
            ).setRoomTopic(
                matrixRoom.getId(), item.topic
            ).catch(() => {
                // Setter might not have powerlevels, trying again.
                return this.ircBridge.getAppServiceBridge().getIntent()
                    .setRoomTopic(matrixRoom.getId(), item.topic);
            }).then(
                () => {
                    matrixRoom.topic = item.topic;
                    return this.ircBridge.getStore().upsertMatrixRoom(matrixRoom);
                },
                (err) => {
                    item.req.log.error(`Error storing room ${matrixRoom.getId()} (${err.message})`);
                }
            );
            }
        );
        try {
            await Promise.all(promises);
            item.req.log.info(
                `Topic:  '${item.topic.substring(0, 20)}...' set in rooms: `,
                item.matrixRooms.map((matrixRoom) => matrixRoom.getId()).join(",")
            );
        }
        catch (err) {
            item.req.log.error(`Failed to set topic(s) ${err.message}`);
        }
    }

    /**
     * Called when the AS receives an IRC topic event.
     * @param {IrcServer} server : The sending IRC server.
     * @param {IrcUser} fromUser : The sender.
     * @param {string} channel : The target channel.
     * @param {Object} action : The IRC action performed.
     * @return {Promise} which is resolved/rejected when the request finishes.
     */
    public async onTopic (req: BridgeRequest, server: IrcServer, fromUser: IrcUser,
                          channel: string, action: IrcAction) {
        this.incrementMetric("topic");
        req.log.info("onTopic: %s from=%s to=%s action=%s",
            server.domain, fromUser, channel, JSON.stringify(action).substring(0, 80)
        );

        if (fromUser.isVirtual) {
            // Don't echo our topics back.
            return BridgeRequestErr.ERR_VIRTUAL_USER;
        }

        const ALLOWED_ORIGINS: RoomOrigin[] = ["join", "alias"];
        const topic = action.text;

        // Only bridge topics for rooms created by the bridge, via !join or an alias
        const entries = (await this.ircBridge.getStore().getMappingsForChannelByOrigin(
            server, channel, ALLOWED_ORIGINS, true
        ));
        const matrixRooms = entries.filter((e) => e.matrix).map((e) => e.matrix) as MatrixRoom[];
        if (matrixRooms.length === 0) {
            req.log.info(
                "No mapped matrix rooms for IRC channel %s with origin = [%s]",
                channel,
                ALLOWED_ORIGINS
            );
            return BridgeRequestErr.ERR_NOT_MAPPED;
        }

        req.log.info(
            "New topic in %s - bot queing to set topic in %s",
            channel,
            matrixRooms.map((e) => e.getId())
        );

        const matrixUser = new MatrixUser(
            server.getUserIdFromNick(fromUser.nick)
        );

        if (!this.topicQueues[channel]) {
            this.topicQueues[channel] = new Queue(this.serviceTopicQueue.bind(this));
        }
        await this.topicQueues[channel].enqueue(
            server.domain + " " + channel + " " + topic,
            {req: req, matrixRooms, topic: topic, matrixUser}
        );
        return undefined;
    }

    /**
     * Called when the AS receives an IRC message event.
     * @param {IrcServer} server : The sending IRC server.
     * @param {IrcUser} fromUser : The sender.
     * @param {string} channel : The target channel.
     * @param {Object} action : The IRC action performed.
     * @return {Promise} which is resolved/rejected when the request finishes.
     */
    public async onMessage (req: BridgeRequest, server: IrcServer, fromUser: IrcUser,
                            channel: string, action: IrcAction) {
        this.incrementMetric("message");
        if (fromUser.isVirtual) {
            return BridgeRequestErr.ERR_VIRTUAL_USER;
        }

        req.log.info("onMessage: %s from=%s to=%s action=%s",
            server.domain, fromUser, channel, JSON.stringify(action).substring(0, 80)
        );

        const mxAction = MatrixAction.fromIrcAction(action);
        if (!mxAction) {
            req.log.error("Couldn't map IRC action to matrix action");
            return BridgeRequestErr.ERR_DROPPED;
        }

        let mapping = null;
        if (this.nickUserIdMapCache.has(`${server.domain}:${channel}`)) {
            mapping = this.nickUserIdMapCache.get(`${server.domain}:${channel}`);
        }
        else if (this.mentionMode !== "force-off") {
            // Some users want to opt out of being mentioned.
            mapping = this.ircBridge.getClientPool().getNickUserIdMappingForChannel(
                server, channel
            );
            const store = this.ircBridge.getStore();
            const nicks = Object.keys(mapping);
            for (const nick of nicks) {
                if (nick === server.getBotNickname()) {
                    continue;
                }
                const userId = mapping[nick];
                const feature = (await store.getUserFeatures(userId)).mentions;
                const enabled = feature === true ||
                    (feature === undefined && this.mentionMode === "on");
                if (!enabled) {
                    delete mapping[nick];
                    // We MUST keep the userId in this mapping, because the user
                    // may enable the feature and we need to know which mappings
                    // need recalculating. This nick should hopefully never come
                    // up in the wild.
                    mapping["disabled-matrix-mentions-for-" + nick] = userId;
                }
            }
            this.nickUserIdMapCache.set(`${server.domain}:${channel}`, mapping);
        }

        if (mapping) {
            await mxAction.formatMentions(
                mapping,
                this.ircBridge.getBotSdk().botClient,
            );
        }

        const nickKey = server.domain + " " + fromUser.nick;
        let virtualMatrixUser: MatrixUser;
        if (this.registeredNicks[nickKey]) {
            // save the database hit
            const sendingUserId = server.getUserIdFromNick(fromUser.nick);
            virtualMatrixUser = new MatrixUser(sendingUserId);
        }
        else {
            virtualMatrixUser = await this.ircBridge.getMatrixUser(fromUser);
            this.registeredNicks[nickKey] = true;
        }

        const matrixRooms = await this.ircBridge.getStore().getMatrixRoomsForChannel(server, channel);
        const promises = [];
        for (const room of matrixRooms) {
            req.log.info(
                "Relaying in room %s", room.getId()
            );
            promises.push(this.ircBridge.sendMatrixAction(room, virtualMatrixUser, mxAction));
        }
        if (matrixRooms.length === 0) {
            req.log.info(
                "No mapped matrix rooms for IRC channel %s",
                channel
            );
        }
        await Promise.all(promises);
        return undefined;
    }

    /**
     * Called when the AS receives an IRC join event.
     * @param {IrcServer} server : The sending IRC server.
     * @param {IrcUser} joiningUser : The user who joined.
     * @param {string} chan : The channel that was joined.
     * @param {string} kind : The kind of join (e.g. from a member list if
     * the bot just connected, or an actual JOIN command)
     * @return {Promise} which is resolved/rejected when the request finishes.
     */
    public async onJoin (req: BridgeRequest, server: IrcServer, joiningUser: IrcUser,
                         chan: string, kind: string) {
        if (kind === "names") {
            this.incrementMetric("join.names");
        }
        else { // Let's avoid any surprises
            this.incrementMetric("join");
        }

        this.invalidateNickUserIdMap(server, chan);

        const nick = joiningUser.nick;
        const syncType: MembershipSyncKind = kind === "names" ? "initial" : "incremental";
        if (!server.shouldSyncMembershipToMatrix(syncType, chan)) {
            req.log.info("IRC onJoin(%s) %s to %s - not syncing.", kind, nick, chan);
            return BridgeRequestErr.ERR_NOT_MAPPED;
        }

        req.log.info("onJoin(%s) %s to %s", kind, nick, chan);
        // if the person joining is a virtual IRC user, do nothing.
        if (joiningUser.isVirtual) {
            return BridgeRequestErr.ERR_VIRTUAL_USER;
        }

        this.quitDebouncer.onJoin(nick, server);

        // get virtual matrix user
        const matrixUser = await this.ircBridge.getMatrixUser(joiningUser);
        const matrixRooms = await this.ircBridge.getStore().getMatrixRoomsForChannel(server, chan);
        const intent = this.ircBridge.getBotSdk().getIntentForUserId(
            matrixUser.getId()
        );
        const promises = matrixRooms.map(async (room) => {
            /** If this is a "NAMES" query, we can make use of the joinedMembers call we made
             * to check if the user already exists in the room. This should save oodles of time.
             */
            if (kind === "names" &&
                this.ircBridge.getMemberListSyncer(server).isRemoteJoinedToRoom(
                    room.getId(),
                    matrixUser.getId()
                )) {
                req.log.debug("Not joining to %s, already joined.", room.getId());
                return;
            }
            req.log.info("Joining room %s and setting presence to online", room.getId());
<<<<<<< HEAD
            const joinRetry: (attempts: number) => Promise<string> = (attempts: number) => {
                req.log.debug(`Joining room (attempts:${attempts})`);
                return intent.joinRoom(room.getId()).catch((err) => {
                    // -1 to never retry, 0 to never give up
                    if (MAX_JOIN_ATTEMPTS !== 0 &&
                        (attempts > MAX_JOIN_ATTEMPTS) ) {
                        req.log.error(`Not retrying join for ${room.getId()}.`);
                        return Bluebird.reject(err);
                    }
                    attempts++;
                    const delay = Math.min(
                        (JOIN_DELAY_MS * attempts) + (Math.random() * 500),
                        JOIN_DELAY_CAP_MS
                    );
                    req.log.warn(`Failed to join ${room.getId()}, delaying for ${delay}ms`);
                    req.log.debug(`Failed with: ${err.errcode} ${err.message}`);
                    return Bluebird.delay(delay).then(() => {
                        return joinRetry(attempts);
                    });
                });
            };
            return Promise.all([
                joinRetry(0),
                intent.underlyingClient.setPresenceStatus("online")
            ]).then(() => undefined);
=======
            await this.membershipQueue.join(room.getId(), matrixUser.getId(), req);
            intent.setPresence("online");
>>>>>>> 667735da
        });
        if (matrixRooms.length === 0) {
            req.log.info("No mapped matrix rooms for IRC channel %s", chan);
        }
        else {
            stats.membership(true, "join");
        }
        await Promise.all(promises);
        return undefined;
    }

    public async onKick (req: BridgeRequest, server: IrcServer, kicker: IrcUser,
                         kickee: IrcUser, chan: string, reason: string) {
        this.incrementMetric("kick");
        req.log.info(
            "onKick(%s) %s is kicking %s from %s",
            server.domain, kicker.nick, kickee.nick, chan
        );

        /*
        We know this is an IRC client kicking someone.
        There are 2 scenarios to consider here:
        - IRC on IRC kicking
        - IRC on Matrix kicking

        IRC-IRC
        =======
        __USER A____            ____USER B___
        |            |          |             |
        IRC       vMatrix1       IRC      vMatrix2 |     Effect
        -----------------------------------------------------------------------
        Kicker                 Kickee              |  vMatrix2 leaves room.
                                                    This avoid potential permission issues
                                                    in case vMatrix1 cannot kick vMatrix2
                                                    on Matrix.

        IRC-Matrix
        ==========
        __USER A____            ____USER B___
        |            |          |             |
        Matrix      vIRC        IRC       vMatrix  |     Effect
        -----------------------------------------------------------------------
                Kickee      Kicker              |  Bot tries to kick Matrix user via /kick.
        */

        if (kickee.isVirtual) {
            // A real IRC user is kicking one of us - this is IRC on Matrix kicking.
            const matrixRooms = await this.ircBridge.getStore().getMatrixRoomsForChannel(server, chan);
            if (matrixRooms.length === 0) {
                req.log.info("No mapped matrix rooms for IRC channel %s", chan);
                return;
            }
            const bridgedIrcClient = this.ircBridge.getClientPool().getBridgedClientByNick(
                server, kickee.nick
            );
            if (!bridgedIrcClient || bridgedIrcClient.isBot || !bridgedIrcClient.userId) {
                return; // unexpected given isVirtual == true, but meh, bail.
            }
            const userId = bridgedIrcClient.userId;
            await Promise.all(matrixRooms.map((room) =>
                this.membershipQueue.leave(
                    room.getId(), userId, req, true,
                    `${kicker.nick} has kicked this user from ${chan} (${reason})`, this.ircBridge.appServiceUserId)
            ));
        }
        else {
            // the kickee is just some random IRC user, but we still need to bridge this as IRC
            // will NOT send a PART command. We equally cannot make a fake PART command and
            // reuse the same code path as we want to force this to go through, regardless of
            // whether incremental join/leave syncing is turned on.
            const matrixUser = await this.ircBridge.getMatrixUser(kickee);
            req.log.info("Mapped kickee nick %s to %s", kickee.nick, JSON.stringify(matrixUser));
            const matrixRooms = await this.ircBridge.getStore().getMatrixRoomsForChannel(server, chan);
            if (matrixRooms.length === 0) {
                req.log.info("No mapped matrix rooms for IRC channel %s", chan);
                return;
            }
            await Promise.all(matrixRooms.map(async (room) => {
                await this.membershipQueue.leave(
                    room.getId(), matrixUser.getId(), req,
                );
                try {
                    await this.roomAccessSyncer.removePowerLevels(room.getId(), [matrixUser.getId()]);
                }
                catch (ex) {
                    // This is non-critical but annoying.
                    req.log.warn("Failed to remove power levels for leaving user.");
                }
            }));
        }
    }

    /**
     * Called when the AS receives an IRC part event.
     * @param {IrcServer} server : The sending IRC server.
     * @param {IrcUser} leavingUser : The user who parted.
     * @param {string} chan : The channel that was left.
     * @param {string} kind : The kind of part (e.g. PART, KICK, BAN, QUIT, netsplit, etc)
     * @return {Promise} which is resolved/rejected when the request finishes.
     */
    public async onPart (req: BridgeRequest, server: IrcServer, leavingUser: IrcUser,
                         chan: string, kind: string): Promise<BridgeRequestErr|undefined> {
        this.incrementMetric("part");
        this.invalidateNickUserIdMap(server, chan);
        // parts are always incremental (only NAMES are initial)
        if (!server.shouldSyncMembershipToMatrix("incremental", chan)) {
            req.log.info("Server doesn't mirror parts.");
            return undefined;
        }
        const nick = leavingUser.nick;
        req.log.info("onPart(%s) %s to %s", kind, nick, chan);


        const matrixRooms = await this.ircBridge.getStore().getMatrixRoomsForChannel(server, chan);
        if (matrixRooms.length === 0) {
            req.log.info("No mapped matrix rooms for IRC channel %s", chan);
            return BridgeRequestErr.ERR_NOT_MAPPED;
        }

        // if the person leaving is a virtual IRC user, do nothing. Unless it's a part.
        if (leavingUser.isVirtual && kind !== "part") {
            return BridgeRequestErr.ERR_VIRTUAL_USER;
        }

        let userId: string;
        if (leavingUser.isVirtual) {
            const bridgedClient = this.ircBridge.getClientPool().getBridgedClientByNick(
                server, nick
            );
            if (!bridgedClient|| !bridgedClient.userId || !bridgedClient.inChannel(chan)) {
                req.log.info("Not kicking user from room, user is not in channel");
                // We don't need to send a leave to a channel we were never in.
                return BridgeRequestErr.ERR_DROPPED;
            }
            userId = bridgedClient.userId;
        }
        else {
            const matrixUser = await this.ircBridge.getMatrixUser(leavingUser);
            // Presence syncing and Quit Debouncing
            //  When an IRC user quits, debounce before leaving them from matrix rooms. In the meantime,
            //  update presence to "offline". If the user rejoins a channel before timeout, do not part
            //  user from the room. Otherwise timeout and leave rooms.
            if (kind === "quit" && server.shouldDebounceQuits()) {
                const shouldBridgePart = await this.quitDebouncer.debounceQuit(
                    req, server, matrixUser, nick
                );
                if (!shouldBridgePart) {
                    return undefined;
                }
            }
            userId = matrixUser.userId;
        }

        // get virtual matrix user
        req.log.info("Mapped nick %s to %s", nick, userId);
        const promise = await Promise.all(matrixRooms.map(async (room) => {
            await this.membershipQueue.leave(
                room.getId(), userId, req, true, "Client PARTed from channel",
                leavingUser.isVirtual ? this.ircBridge.appServiceUserId : undefined);
            try {
                await this.roomAccessSyncer.removePowerLevels(room.getId(), [userId]);
            }
            catch (ex) {
                // This is non-critical but annoying.
                req.log.warn("Failed to remove power levels for leaving user.");
            }
        }));
        stats.membership(true, "part");
        await promise;
        return undefined;
    }

    /**
     * Called when a user sets a mode in a channel.
     * @param {Request} req The metadata request
     * @param {IrcServer} server : The sending IRC server.
     * @param {string} channel The channel that has the given mode.
     * @param {string} mode The mode that the channel is in, e.g. +sabcdef
     * @return {Promise} which is resolved/rejected when the request finishes.
     */
    public async onMode(req: BridgeRequest, server: IrcServer, channel: string, by: string,
                        mode: string, enabled: boolean, arg: string|null) {
        this.incrementMetric("mode");
        req.log.info(
            "onMode(%s) in %s by %s (arg=%s)",
            (enabled ? ("+" + mode) : ("-" + mode)),
            channel, by, arg
        );
        await this.roomAccessSyncer.onMode(req, server, channel, by, mode, enabled, arg);
    }

    /**
     * Called when channel mode information is received
     * @param {Request} req The metadata request
     * @param {IrcServer} server : The sending IRC server.
     * @param {string} channel The channel that has the given mode.
     * @param {string} mode The mode that the channel is in, e.g. +sabcdef
     * @return {Promise} which is resolved/rejected when the request finishes.
     */
    public async onModeIs(req: BridgeRequest, server: IrcServer, channel: string, mode: string) {
        req.log.info(`onModeIs for ${channel} = ${mode}.`);
        await this.roomAccessSyncer.onModeIs(req, server, channel, mode);
    }

    /**
     * Called when the AS connects/disconnects a Matrix user to IRC.
     * @param {Request} req The metadata request
     * @param {BridgedClient} client The client who is acting on behalf of the Matrix user.
     * @param {string} msg The message to share with the Matrix user.
     * @param {boolean} force True if ignoring startup suppresion.
     * @return {Promise} which is resolved/rejected when the request finishes.
     */
    public async onMetadata(req: BridgeRequest, client: BridgedClient, msg: string, force: boolean) {
        req.log.info("%s : Sending metadata '%s'", client, msg);
        if (!this.ircBridge.isStartedUp && !force) {
            req.log.info("Suppressing metadata: not started up.");
            return BridgeRequestErr.ERR_NOT_MAPPED;
        }
        const botUser = new MatrixUser(this.ircBridge.appServiceUserId);

        if (!client.userId) {
            // Probably the bot
            return undefined;
        }
        let adminRoom: MatrixRoom;
        const fetchedAdminRoom = await this.ircBridge.getStore().getAdminRoomByUserId(client.userId);
        if (!fetchedAdminRoom) {
            req.log.info("Creating an admin room with %s", client.userId);
            const roomId = await this.ircBridge.getBotSdk().botClient.createRoom({
                name: `${client.server.getReadableName()} IRC Bridge status`,
                topic:  `This room shows any errors or status messages from ` +
                        `${client.server.domain}, as well as letting you control ` +
                        "the connection. ",
                preset: "trusted_private_chat",
                visibility: "private",
                invite: [client.userId]
            });
            adminRoom = new MatrixRoom(roomId);
            await this.ircBridge.getStore().storeAdminRoom(adminRoom, client.userId);
            const newRoomMsg = `You've joined a Matrix room which is bridged to the IRC network ` +
                            `'${client.server.domain}', where you ` +
                            `are now connected as ${client.nick}. ` +
                            `This room shows any errors or status messages from IRC, as well as ` +
                            `letting you control the connection. Type !help for more information`

            const notice = new MatrixAction("notice", newRoomMsg);
            await this.ircBridge.sendMatrixAction(adminRoom, botUser, notice);
        }
        else {
            adminRoom = fetchedAdminRoom;
        }

        const notice = new MatrixAction("notice", msg);
        await this.ircBridge.sendMatrixAction(adminRoom, botUser, notice);
        return undefined;
    }


    public invalidateCachingForUserId(userId: string) {
        if (this.mentionMode === "force-off") {
            return false;
        }
        for (const kv of this.nickUserIdMapCache) {
            if (Object.values(kv[1]).includes(userId)) {
                this.nickUserIdMapCache.delete(kv[0]);
            }
        }
        return true;
    }

    private invalidateNickUserIdMap(server: IrcServer, channel: string) {
        this.nickUserIdMapCache.delete(`${server.domain}:${channel}`);
    }

<<<<<<< HEAD
    private async handleLeaveQueue(item: LeaveQueueItem) {
        const retryRooms = [];
        item.attempts = item.attempts || 0;
        const botClient = this.ircBridge.getBotSdk().botClient;
        for (const room of item.rooms) {
            const roomId = room.getId();
            item.req.log.info(
                `Leaving room ${roomId} (${item.userId}) (attempt: ${item.attempts})`,
            );
            try {
                if (item.shouldKick) {
                    await botClient.kickUser(
                        item.userId,
                        roomId,
                        item.kickReason,
                    );
                }
                else {
                    await this.ircBridge.getBotSdk().getIntentForUserId(item.userId).leaveRoom(roomId);
                }
                if (item.deop) {
                    try {
                        await this.roomAccessSyncer.removePowerLevels(roomId, [item.userId]);
                    }
                    catch (ex) {
                        // This is non-critical but annoying.
                        item.req.log.warn("Failed to remove power levels for leaving user.");
                    }
                }
            }
            catch (ex) {
                item.req.log.warn(
                `Failed to ${item.shouldKick ? "kick" : "leave"} ${item.userId} ${roomId}: ${ex}`,
                );
                const is400 = ex.httpStatus - 400 > 0 && ex.httpStatus - 400 < 100;
                if (!item.retry || ex.errcode === "M_FORBIDDEN" || is400) {
                    item.req.log.warn("Not retrying");
                    continue;
                }
                retryRooms.push(room);
            }
            if (retryRooms.length < 0) {
                return;
            }
            await Bluebird.delay(LEAVE_DELAY_MS + (Math.random() * LEAVE_DELAY_JITTER));
            item.attempts++;
            if (item.attempts >= LEAVE_MAX_ATTEMPTS) {
                item.req.log.error("Couldn't leave: Hit attempt limit");
                return;
            }
            this.leaveQueue.enqueue(item.id + item.attempts, {
                ...item,
                rooms: retryRooms,
            });
        }
    }

=======
>>>>>>> 667735da
    public incrementMetric(metric: MetricNames) {
        if (!this.callCountMetrics) { return; /* for TS-safety, but this shouldn't happen */ }
        if (this.callCountMetrics[metric] === undefined) {
            this.callCountMetrics[metric] = 0;
        }
        this.callCountMetrics[metric]++;
    }

    public getMetrics() {
        const metrics = Object.assign({}, this.callCountMetrics);
        this.callCountMetrics = {
            "join.names": 0,
            "join": 0,
            "part": 0,
            "pm": 0,
            "invite": 0,
            "topic": 0,
            "message": 0,
            "kick": 0,
            "mode": 0,
        };
        return metrics;
    }
}
<|MERGE_RESOLUTION|>--- conflicted
+++ resolved
@@ -642,36 +642,8 @@
                 return;
             }
             req.log.info("Joining room %s and setting presence to online", room.getId());
-<<<<<<< HEAD
-            const joinRetry: (attempts: number) => Promise<string> = (attempts: number) => {
-                req.log.debug(`Joining room (attempts:${attempts})`);
-                return intent.joinRoom(room.getId()).catch((err) => {
-                    // -1 to never retry, 0 to never give up
-                    if (MAX_JOIN_ATTEMPTS !== 0 &&
-                        (attempts > MAX_JOIN_ATTEMPTS) ) {
-                        req.log.error(`Not retrying join for ${room.getId()}.`);
-                        return Bluebird.reject(err);
-                    }
-                    attempts++;
-                    const delay = Math.min(
-                        (JOIN_DELAY_MS * attempts) + (Math.random() * 500),
-                        JOIN_DELAY_CAP_MS
-                    );
-                    req.log.warn(`Failed to join ${room.getId()}, delaying for ${delay}ms`);
-                    req.log.debug(`Failed with: ${err.errcode} ${err.message}`);
-                    return Bluebird.delay(delay).then(() => {
-                        return joinRetry(attempts);
-                    });
-                });
-            };
-            return Promise.all([
-                joinRetry(0),
-                intent.underlyingClient.setPresenceStatus("online")
-            ]).then(() => undefined);
-=======
             await this.membershipQueue.join(room.getId(), matrixUser.getId(), req);
             intent.setPresence("online");
->>>>>>> 667735da
         });
         if (matrixRooms.length === 0) {
             req.log.info("No mapped matrix rooms for IRC channel %s", chan);
@@ -946,66 +918,6 @@
         this.nickUserIdMapCache.delete(`${server.domain}:${channel}`);
     }
 
-<<<<<<< HEAD
-    private async handleLeaveQueue(item: LeaveQueueItem) {
-        const retryRooms = [];
-        item.attempts = item.attempts || 0;
-        const botClient = this.ircBridge.getBotSdk().botClient;
-        for (const room of item.rooms) {
-            const roomId = room.getId();
-            item.req.log.info(
-                `Leaving room ${roomId} (${item.userId}) (attempt: ${item.attempts})`,
-            );
-            try {
-                if (item.shouldKick) {
-                    await botClient.kickUser(
-                        item.userId,
-                        roomId,
-                        item.kickReason,
-                    );
-                }
-                else {
-                    await this.ircBridge.getBotSdk().getIntentForUserId(item.userId).leaveRoom(roomId);
-                }
-                if (item.deop) {
-                    try {
-                        await this.roomAccessSyncer.removePowerLevels(roomId, [item.userId]);
-                    }
-                    catch (ex) {
-                        // This is non-critical but annoying.
-                        item.req.log.warn("Failed to remove power levels for leaving user.");
-                    }
-                }
-            }
-            catch (ex) {
-                item.req.log.warn(
-                `Failed to ${item.shouldKick ? "kick" : "leave"} ${item.userId} ${roomId}: ${ex}`,
-                );
-                const is400 = ex.httpStatus - 400 > 0 && ex.httpStatus - 400 < 100;
-                if (!item.retry || ex.errcode === "M_FORBIDDEN" || is400) {
-                    item.req.log.warn("Not retrying");
-                    continue;
-                }
-                retryRooms.push(room);
-            }
-            if (retryRooms.length < 0) {
-                return;
-            }
-            await Bluebird.delay(LEAVE_DELAY_MS + (Math.random() * LEAVE_DELAY_JITTER));
-            item.attempts++;
-            if (item.attempts >= LEAVE_MAX_ATTEMPTS) {
-                item.req.log.error("Couldn't leave: Hit attempt limit");
-                return;
-            }
-            this.leaveQueue.enqueue(item.id + item.attempts, {
-                ...item,
-                rooms: retryRooms,
-            });
-        }
-    }
-
-=======
->>>>>>> 667735da
     public incrementMetric(metric: MetricNames) {
         if (!this.callCountMetrics) { return; /* for TS-safety, but this shouldn't happen */ }
         if (this.callCountMetrics[metric] === undefined) {
