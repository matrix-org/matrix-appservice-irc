import NeDB from "nedb";
import nopt from "nopt";
import { Logger, transports } from "winston";
import path from "path";
import { promises as fs } from "fs";
import { formatterFn, timestampFn } from "../logging";
import { promisify } from "util";
import { PgDataStore } from "../datastore/postgres/PgDataStore";
import { IrcRoom } from "../models/IrcRoom";
import { MatrixRoom, MatrixUser } from "matrix-appservice-bridge";
import { IrcClientConfig } from "../models/IrcClientConfig";

const log = new Logger({
    level: "info",
    transports: [
        new transports.Console({
            json: false,
            name: "console",
            timestamp: timestampFn,
            formatter: formatterFn,
        })
    ],
});

// NeDB is schemaless
// eslint-disable-next-line @typescript-eslint/no-explicit-any
type promisfiedFind = (params: any) => Promise<any[]>;

async function migrate(roomsFind: promisfiedFind, usersFind: promisfiedFind, pgStore: PgDataStore,
                       typesToRun: string[]) {
    const migrateChannels = async () => {
        const channelEntries = await roomsFind({ "remote.type": "channel" });
        log.info(`Migrating ${channelEntries.length} channels`);

        for (const entry of channelEntries) {
            if (entry.id.startsWith("PM")) {
                continue; // Some entries are mis-labeled as channels when they are PMs
            }
            try {
                await pgStore.upsertRoom(
                    entry.data.origin,
                    "channel",
                    entry.remote.domain,
                    entry.remote.channel,
                    entry.matrix_id,
                    JSON.stringify(entry.remote),
                    JSON.stringify(entry.matrix),
                );
                log.info(`Migrated channel ${entry.remote.channel}`);
            }
            catch (ex) {
                log.error(`Failed to migrate channel ${entry.remote.channel} ${ex.message}`);
                log.error(JSON.stringify(entry));
                throw ex;
            }
        }
        log.info("Migrated channels");
    }

    const migrateCounter = async () => {
        log.info(`Migrating ipv6 counter`);
        const counterEntry = await usersFind({ "type": "remote", "id": "config" });
        if (counterEntry.length && counterEntry[0].data && counterEntry[0].data.ipv6_counter) {
            await pgStore.setIpv6Counter(counterEntry[0].data.ipv6_counter);
        }
        else {
            log.info("No ipv6 counter found");
        }
        log.info("Migrated ipv6 counter");
    }

    const migrateAdminRooms = async () => {
        const entries = await roomsFind({ "matrix.extras.admin_id": { $exists: true } });
        log.info(`Migrating ${entries.length} admin rooms`);
        for (const entry of entries) {
            await pgStore.storeAdminRoom(
                new MatrixRoom(entry.matrix_id),
                entry.matrix.extras.admin_id,
            );
        }
        log.info("Migrated admin rooms");
    }

    const migrateUserFeatures = async () => {
        const entries = await usersFind({ "type": "matrix", "data.features": { $exists: true } });
        log.info(`Migrating ${entries.length} user features`);
        for (const entry of entries) {
            await pgStore.storeUserFeatures(
                entry.id,
                entry.data.features,
            );
        }
        log.info("Migrated user features");
    }

    const migrateUserConfiguration = async () => {
        const entries = await usersFind({ "type": "matrix", "data.client_config": { $exists: true } });
        log.info(`Migrating ${entries.length} user configs`);
        for (const entry of entries) {
            const configs = entry.data.client_config;
            for (const network of Object.keys(configs)) {
                const config = configs[network];
                const password = config.password;
<<<<<<< HEAD

                // NedbDataStore replaces .'s in keys with _
                const realNetwork = network.replace(/\_/g, ".")
                await pgStore.storeIrcClientConfig(new IrcClientConfig(entry.id, realNetwork, config));
                await pgStore.storePass(entry.id, realNetwork, password, false);
=======
                delete config.password; // We store this seperate now.
                await pgStore.storeIrcClientConfig(new IrcClientConfig(entry.id, network, config));
                await pgStore.storePass(entry.id, network, password, false);
>>>>>>> 607f47bf
            }
            await pgStore.storeUserFeatures(
                entry.id,
                entry.data.features,
            );
        }
        log.info("Migrated user configs");
    }

    const migrateUsers = async () => {
        const entries = await usersFind({ "type": "matrix" });
        log.info(`Migrating ${entries.length} users`);
        for (const entry of entries) {
            // We store these seperately.
            delete entry.data.client_config;
            delete entry.data.features;
            await pgStore.storeMatrixUser(
                new MatrixUser(entry.id, entry.data)
            );
        }
        log.info("Migrated users");
    }

    const migratePMs = async () => {
        const entries = await roomsFind({ "remote.type": "pm" });
        log.info(`Migrating ${entries.length} PM rooms`);
        for (const entry of entries.reverse()) {
            // We previously allowed unlimited numbers of PM rooms, but the bridge now mandates
            // that only one DM room may exist for a given mxid<->nick. Reverse the entries, and
            // ignore any future collisions to ensure that we only use the latest.
            try {
                await pgStore.setPmRoom(
                    // IrcRoom will only ever use the domain property
                    // eslint-disable-next-line @typescript-eslint/no-explicit-any
                    new IrcRoom({ domain: entry.remote.domain } as any, entry.remote.channel),
                    new MatrixRoom(entry.matrix_id),
                    entry.data.real_user_id,
                    entry.data.virtual_user_id,
               );
            }
            catch (ex) {
                log.warn("Not migrating %s", entry.matrix_id);
            }
        }
        log.info("Migrated PMs");
    }

    if (typesToRun.includes("channels")) {
        await migrateChannels();
    }
    if (typesToRun.includes("counter")) {
        await migrateCounter();
    }
    if (typesToRun.includes("adminrooms")) {
        await migrateAdminRooms();
    }
    if (typesToRun.includes("features")) {
        await migrateUserFeatures();
    }
    if (typesToRun.includes("config")) {
        await migrateUserConfiguration();
    }
    if (typesToRun.includes("users")) {
        await migrateUsers();
    }
    if (typesToRun.includes("pms")) {
        await migratePMs();
    }
}

async function main() {
    const opts = nopt({
        dbdir: path,
        connectionString: String,
        verbose: Boolean,
        privateKey: path,
        types: Array,
    },
    {
        f: "--dbdir",
        c: "--connectionString",
        p: "--privateKey",
        v: "--verbose",
        t: "--types",
    }, process.argv, 2);

    const typesToRun = opts.types || ["channels", "counter", "adminrooms", "features", "config", "users", "pms"];

    if (opts.dbdir === undefined || opts.connectionString === undefined) {
        log.error("Missing --dbdir or --connectionString or --domain");
        process.exit(1);
    }

    if (opts.privateKey === undefined) {
        log.warn("Missing privateKey, passwords will not be migrated");
    }

    if (opts.verbose) {
        log.level = "verbose";
    }

    try {
        await Promise.all(["rooms.db", "users.db"].map(async f => {
            const p = path.join(opts.dbdir, f);
            const stats = await fs.stat(p);
            if (stats.isDirectory() && stats.size > 0) {
                throw Error(`${p} must be a file`);
            }
        }));
    }
    catch (ex) {
        log.error("Missing a file: %s", ex);
        process.exit(1);
    }

    // Domain isn't used for any of our operations
    const pgStore = new PgDataStore("", opts.connectionString, opts.privateKey);

    try {
        await pgStore.ensureSchema();
    }
    catch (ex) {
        log.warn("Could not ensure schema version: %s", ex);
        process.exit(1);
    }

    const rooms = new NeDB({ filename: path.join(opts.dbdir, "rooms.db"), autoload: true });
    const users = new NeDB({ filename: path.join(opts.dbdir, "users.db"), autoload: true });

    const roomsFind = promisify(rooms.find).bind(rooms) as promisfiedFind;
    const usersFind = promisify(users.find).bind(users) as promisfiedFind;

    const time = Date.now();
    log.info("Starting migration");
    await migrate(roomsFind, usersFind, pgStore, typesToRun);
    log.info("Finished migration at %sms", Date.now() - time);
}

main().catch((ex) => {
    log.error("Failed to run migration script: %s", ex);
})<|MERGE_RESOLUTION|>--- conflicted
+++ resolved
@@ -101,17 +101,9 @@
             for (const network of Object.keys(configs)) {
                 const config = configs[network];
                 const password = config.password;
-<<<<<<< HEAD
-
-                // NedbDataStore replaces .'s in keys with _
-                const realNetwork = network.replace(/\_/g, ".")
-                await pgStore.storeIrcClientConfig(new IrcClientConfig(entry.id, realNetwork, config));
-                await pgStore.storePass(entry.id, realNetwork, password, false);
-=======
                 delete config.password; // We store this seperate now.
                 await pgStore.storeIrcClientConfig(new IrcClientConfig(entry.id, network, config));
                 await pgStore.storePass(entry.id, network, password, false);
->>>>>>> 607f47bf
             }
             await pgStore.storeUserFeatures(
                 entry.id,
