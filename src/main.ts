--- conflicted
+++ resolved
@@ -9,10 +9,6 @@
 import * as logging from "./logging";
 import { BridgeConfig } from "./config/BridgeConfig";
 import * as Sentry from "@sentry/node";
-<<<<<<< HEAD
-=======
-import { getBridgeVersion } from "matrix-appservice-bridge";
->>>>>>> c2bbf2cf
 import { TestingOptions } from "./config/TestOpts";
 
 
