/*
Copyright 2019 The Matrix.org Foundation C.I.C.

Licensed under the Apache License, Version 2.0 (the "License");
you may not use this file except in compliance with the License.
You may obtain a copy of the License at

    http://www.apache.org/licenses/LICENSE-2.0

Unless required by applicable law or agreed to in writing, software
distributed under the License is distributed on an "AS IS" BASIS,
WITHOUT WARRANTIES OR CONDITIONS OF ANY KIND, either express or implied.
See the License for the specific language governing permissions and
limitations under the License.
*/

import querystring, { ParsedUrlQuery } from "querystring";
import http, { IncomingMessage, ServerResponse } from "http";
import { IrcServer } from "./irc/IrcServer";

import { BridgeRequest } from "./models/BridgeRequest";
import { inspect } from "util";
import { DataStore } from "./datastore/DataStore";
import { ClientPool } from "./irc/ClientPool";
import { getLogger } from "./logging";
import { delay } from "./promiseutil";
import { BridgedClient, BridgedClientStatus } from "./irc/BridgedClient";
import { IrcBridge } from "./bridge/IrcBridge";
<<<<<<< HEAD
import { getBridgeVersion } from "matrix-appservice-bridge";
import { Provisioner } from "./provisioning/Provisioner";
=======
import { ProvisionRequest } from "./provisioning/ProvisionRequest";
import { getBridgeVersion } from "matrix-appservice-bridge";
>>>>>>> c2bbf2cf

const log = getLogger("DebugApi");

export class DebugApi {
    constructor(
        private ircBridge: IrcBridge,
        private port: number,
        private servers: IrcServer[],
        private pool: ClientPool,
        private token: string) {

    }

    public run () {
        log.info("DEBUG API LISTENING ON :%d", this.port);

        http.createServer((req, res) => {
            try {
                this.onRequest(req, res);
            }
            catch (err) {
                if (!res.finished) {
                    res.end();
                }
                log.error(err.stack);
            }
        }).listen(this.port);
    }

    private onRequest(req: IncomingMessage, response: ServerResponse) {
        if (!req.url) {
            response.writeHead(500, { "Content-Type": "text/plain" });
            response.write("Your request reached our server without a URL.");
            response.end();
            throw Error('URL is required but was falsy.');
        }
        const reqPath = req.url.split("?");
        const path = reqPath[0];
        const query = querystring.parse(reqPath[1]);
        log.debug(req.method + " " + path);

        if (query["access_token"] !== this.token) {
            response.writeHead(403, {"Content-Type": "text/plain"});
            response.write("Invalid or missing ?access_token=. " +
                "The app service token is required from the registration.\n");
            response.end();
            log.warn("Failed attempt with token " + query["access_token"]);
            return;
        }

        if (path === "/killUser") {
            this.onKillUser(req, response);
            return;
        }
        else if (req.method === "POST" && path === "/reapUsers") {
            this.onReapUsers(query, response);
            return;
        }
        else if (req.method === "POST" && path === "/warnReapUsers") {
            this.onWarnReapUsers(query, response);
            return;
        }
        else if (req.method === "POST" && path === "/killRoom") {
            this.killRoom(req, response);
            return;
        }
        else if (req.method === "GET" && path === "/inspectUsers") {
            this.inspectUsers(query["regex"] as string, response);
            return;
        }
        else if (req.method === "GET" && path === "/version") {
            response.writeHead(200, {"Content-Type": "text/plain"});
            response.write(getBridgeVersion());
            response.end();
            return;
        }

        // Looks like /irc/$domain/user/$user_id
        const segs = path.split("/");
        if (segs.length !== 5 || segs[1] !== "irc" || segs[3] !== "user") {
            response.writeHead(404, {"Content-Type": "text/plain"});
            response.write("Not a valid debug path.\n");
            response.end();
            return;
        }

        const domain = segs[2];
        const user = segs[4];

        log.debug("Domain: %s User: %s", domain, user);

        const server = this.servers.find((s) => s.domain === domain);

        if (server === undefined) {
            response.writeHead(400, {"Content-Type": "text/plain"});
            response.write("Not a valid domain.\n");
            response.end();
            return;
        }

        let body = "";
        req.on("data", function(chunk) {
            body += chunk;
        });

        req.on("end", () => {
            // Create a promise which resolves to a response string
            let promise: Promise<string>;
            if (req.method === "GET") {
                try {
                    let resBody = this.getClientState(server, user);
                    if (!resBody.endsWith("\n")) {
                        resBody += "\n";
                    }
                    promise = Promise.resolve(resBody);
                }
                catch (err) {
                    promise = Promise.reject(err);
                }
            }
            else if (req.method === "POST") {
                promise = this.sendIRCCommand(server, user, body)
            }
            else {
                promise = Promise.reject(new Error("Bad HTTP method"));
            }

            promise.then((r: string) => {
                response.writeHead(200, {"Content-Type": "text/plain"});
                response.write(r);
                response.end();
            }, (err: Error) => {
                log.error(err.stack);
                response.writeHead(500, {"Content-Type": "text/plain"});
                response.write(err + "\n");
                response.end();
            });
        });
    }

    private onKillUser(req: IncomingMessage, response: ServerResponse) {
        let bodyStr = "";
        req.on("data", function(chunk) {
            bodyStr += chunk;
        });
        req.on("end", () => {
            let promise: Promise<string|null>;
            try {
                const body = JSON.parse(bodyStr);
                if (!body.user_id || !body.reason) {
                    promise = Promise.reject(new Error("Need user_id and reason"));
                }
                else {
                    promise = this.killUser(body.user_id, body.reason, body.deactivate);
                }
            }
            catch (err) {
                promise = Promise.reject(err);
            }

            promise.then((r) => {
                response.writeHead(200, {"Content-Type": "text/plain"});
                response.write(r + "\n");
                response.end();
            }, (err: Error) => {
                log.error(err.stack);
                response.writeHead(500, {"Content-Type": "text/plain"});
                response.write(err + "\n");
                response.end();
            });
        });
    }

    public onWarnReapUsers(query: ParsedUrlQuery, response: ServerResponse) {
        const server = query["server"] as string;
        const since = parseInt(query["since"] as string);
        const msg = query["msg"] as string;
        const limit = query["targetCount"] !== undefined ? parseInt(query["targetCount"] as string) : undefined;
        const defaultOnline = (query["defaultOnline"] ?? "true") === "true";
        const excludeRegex = query["excludeRegex"] as string;
        const req = new BridgeRequest(this.ircBridge.getAppServiceBridge().getRequestFactory().newRequest());
        this.ircBridge.warnConnectionReap(
            req, server, since, msg, defaultOnline, excludeRegex, limit,
        ).catch((err: Error) => {
            log.warn(`Failed to handle onWarnReapUsers`, err);
            if (!response.headersSent) {
                response.writeHead(500, {"Content-Type": "text/plain"});
            }
            response.write(err + "\n");
        }).finally(() => {
            response.end();
        });
    }

    public onReapUsers(query: ParsedUrlQuery, response: ServerResponse) {
        const msgCb = (msg: string) => {
            if (!response.headersSent) {
                response.writeHead(200, {"Content-Type": "text/plain"});
            }
            response.write(msg + "\n")
        };
        const server = query["server"] as string;
        const since = parseInt(query["since"] as string);
        const limit = query["targetCount"] !== undefined ? parseInt(query["targetCount"] as string) : undefined;
        const reason = query["reason"] as string;
        const dry = query["dryrun"] !== undefined && query["dryrun"] !== "false";
        const defaultOnline = (query["defaultOnline"] ?? "true") === "true";
        const excludeRegex = query["excludeRegex"] as string;
        this.ircBridge.connectionReap(
            msgCb, server, since, reason, dry, defaultOnline, excludeRegex, limit,
        ).catch((err: Error) => {
            log.warn(`Failed to handle onReapUsers`, err);
            if (!response.headersSent) {
                response.writeHead(500, {"Content-Type": "text/plain"});
            }
            response.write(err + "\n");
        }).finally(() => {
            response.end();
        });
    }

    private getClient(server: IrcServer, user: string) {
        if (!user) {
            return this.pool.getBot(server);
        }
        return this.pool.getBridgedClientByUserId(server, user);
    }

    private getClientState(server: IrcServer, user: string) {
        log.debug("getClientState(%s,%s)", server.domain, user);
        const client = this.getClient(server, user);
        if (!client) {
            return "User " + user + " does not have a client on " + server.domain;
        }
        return inspect(client, { colors:true, depth:7 });
    }

    private async killUser(userId: string, reason: string, deactivate: boolean): Promise<string|null> {
        const req = new BridgeRequest(this.ircBridge.getAppServiceBridge().getRequestFactory().newRequest());
        if (deactivate) {
            await this.ircBridge.getStore().deactivateUser(userId);
        }
        const clients = this.pool.getBridgedClientsForUserId(userId);
        return this.ircBridge.matrixHandler.quitUser(req, userId, clients, null, reason);
    }

    private async sendIRCCommand(server: IrcServer, user: string, body: string): Promise<string> {
        log.debug("sendIRCCommand(%s,%s,%s)", server.domain, user, body);
        const client = this.getClient(server, user);
        if (!client) {
            return "User " + user + " does not have a client on " + server.domain + "\n";
        }
        if (client.status !== BridgedClientStatus.CONNECTED) {
            return "There is no underlying client instance.\n";
        }

        // store all received response strings
        const buffer: string[] = [];
        // "raw" can take many forms
        const listener = (msg: unknown) => {
            buffer.push(JSON.stringify(msg));
        }

        client.addClientListener("raw", listener);
        // turn rn to n so if there are any new lines they are all n.
        body = body.replace("\r\n", "\n");
        body.split("\n").forEach((c: string) => {
            // IRC protocol require rn
            client.writeToConnection(c + "\r\n");
            buffer.push(c);
        });

        // wait 3s to pool responses
        await delay(3000);

        // unhook listener to avoid leaking
        client.removeClientListener("raw", listener);
        return buffer.join("\n") + "\n";
    }

    private async killRoom (req: IncomingMessage, response: ServerResponse) {
        const store = this.ircBridge.getStore() as DataStore;
        const result: { error: string[]; stages: string[] } = {
            error: [], // string|[string] containing a fatal error or minor errors.
            stages: [] // stages completed for removing the room. It's possible it might only
            // half complete, and we should make that obvious.
        };
        const body = (await this.wrapJsonReq(req, response)) as {
            room_id: string;
            domain: string;
            channel: string;
            leave_notice?: boolean;
            remove_alias?: boolean;
        };

        if (typeof(body.room_id) !== "string") {
            result.error.push(`'room_id' is missing from body or not a string`);
        }

        if (typeof(body.domain) !== "string") {
            result.error.push(`'domain' is missing from body or not a string`);
        }

        if (typeof(body.channel) !== "string") {
            result.error.push(`'channel' is missing from body or not a string`);
        }

        // Room room_id to lookup and delete the alias from.
        const roomId = body["room_id"];
        // IRC server domain
        const domain = body["domain"];
        // IRC channel
        const channel = body["channel"];
        // Should we tell the room about the deletion. Defaults to true.
        const notice = !(body["leave_notice"] === false);
        // Should we remove the alias from the room. Defaults to true.
        const removeAlias = !(body["remove_alias"] === false);

        if (result.error.length > 0) {
            this.wrapJsonResponse(result.error, false, response);
            return;
        }

        log.info(`Killing room ${roomId} (${domain} ${channel}) removeAlias: ${removeAlias} notice: ${notice}`);

        // Find room
        const room = await store.getRoom(
            roomId,
            domain,
            channel
        );
        if (room === null) {
            result.error.push("Room not found");
            this.wrapJsonResponse(result, false, response);
            return;
        }

        const server = this.servers.find((srv) => srv.domain === domain);
        if (server === undefined) {
            result.error.push("Server not found!");
            this.wrapJsonResponse(result, false, response);
            return;
        }

        // Drop room from room store.
        await store.removeRoom(
            roomId,
            domain,
            channel
        );
        result.stages.push("Removed room from store");

        if (notice) {
            try {
                await this.ircBridge.getAppServiceBridge().getIntent().sendMessage(roomId,
                    {
                        msgtype: "m.notice",
                        body: `This room has been unbridged from ${channel} (${server.getReadableName()})`
                    });
                result.stages.push("Left notice in room");
            }
            catch (e) {
                result.error.push("Failed to send a leave notice");
            }
        }

        if (removeAlias) {
            const roomAlias = server.getAliasFromChannel(channel);
            try {
                await this.ircBridge.getAppServiceBridge().getIntent().matrixClient.deleteRoomAlias(roomAlias);
                result.stages.push("Deleted alias for room");
            }
            catch (e) {
                result.error.push("Failed to remove alias");
            }
        }

        // Drop clients from room.
        // The provisioner will only drop clients who are not in other rooms.
        // It will also leave the MatrixBot.
        try {
            await this.ircBridge.getProvisioner().leaveIfUnprovisioned(
                Provisioner.createFakeRequest("killRoom", "bridge"),
                roomId,
                server,
                channel
            );
        }
        catch (e) {
            result.error.push("Failed to leave users from room");
            result.error.push(e);
            this.wrapJsonResponse(result, false, response);
            return;
        }

        result.stages.push("Parted clients where applicable.");
        this.wrapJsonResponse(result, true, response);
    }

    private inspectUsers(regex: string, response: ServerResponse) {
        if (!regex) {
            this.wrapJsonResponse({
                "error": "'regex' not provided",
            }, false, response);
            return;
        }
        try {
            const userClients = this.ircBridge.getBridgedClientsForRegex(regex);
            const clientsResponse: {[userId: string]: Array<{
                channels: string[];
                dead: boolean;
                server: string;
                nick: string;
            }|undefined>;} = {};
            Object.keys(userClients).forEach((userId) => {
                clientsResponse[userId] = userClients[userId].map((client: BridgedClient) => {
                    if (!client) {
                        return undefined;
                    }
                    return {
                        channels: [...client.chanList],
                        dead: client.isDead(),
                        server: client.server.domain,
                        nick: client.nick,
                    };
                });
            });
            this.wrapJsonResponse({
                users: clientsResponse,
            }, true, response);
        }
        catch (ex) {
            this.wrapJsonResponse({
                "error": "Failed to fetch clients for user",
                "info": String(ex),
            }, false, response);
        }
    }

    // eslint-disable-next-line @typescript-eslint/no-unused-vars
    private wrapJsonReq(req: IncomingMessage, response: ServerResponse): Promise<unknown> {
        let body = "";
        req.on("data", (chunk) => { body += chunk; });
        return new Promise((resolve, reject) => {
            req.on("error", (err) => {
                reject(err);
            });
            req.on("end", () => {
                if (body === "") {
                    reject({"error": "Body missing"});
                }
                try {
                    resolve(JSON.parse(body));
                }
                catch (err) {
                    reject(err);
                }
            });
        });
    }

    private wrapJsonResponse(json: unknown, isOk: boolean, response: ServerResponse) {
        response.writeHead(isOk === true ? 200 : 500, {"Content-Type": "application/json"});
        response.write(JSON.stringify(json));
        response.end();
    }
}<|MERGE_RESOLUTION|>--- conflicted
+++ resolved
@@ -26,13 +26,8 @@
 import { delay } from "./promiseutil";
 import { BridgedClient, BridgedClientStatus } from "./irc/BridgedClient";
 import { IrcBridge } from "./bridge/IrcBridge";
-<<<<<<< HEAD
 import { getBridgeVersion } from "matrix-appservice-bridge";
 import { Provisioner } from "./provisioning/Provisioner";
-=======
-import { ProvisionRequest } from "./provisioning/ProvisionRequest";
-import { getBridgeVersion } from "matrix-appservice-bridge";
->>>>>>> c2bbf2cf
 
 const log = getLogger("DebugApi");
 
