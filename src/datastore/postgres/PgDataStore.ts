/*
Copyright 2019 The Matrix.org Foundation C.I.C.

Licensed under the Apache License, Version 2.0 (the "License");
you may not use this file except in compliance with the License.
You may obtain a copy of the License at

    http://www.apache.org/licenses/LICENSE-2.0

Unless required by applicable law or agreed to in writing, software
distributed under the License is distributed on an "AS IS" BASIS,
WITHOUT WARRANTIES OR CONDITIONS OF ANY KIND, either express or implied.
See the License for the specific language governing permissions and
limitations under the License.
*/

import { Pool } from "pg";

import {
    MatrixUser,
    MatrixRoom,
    RemoteRoom,
    RoomBridgeStoreEntry as Entry,
    MatrixRoomData,
    UserActivitySet,
    UserActivity,
} from "matrix-appservice-bridge";
import { DataStore, RoomOrigin, ChannelMappings, UserFeatures } from "../DataStore";
import { MatrixDirectoryVisibility } from "../../bridge/IrcHandler";
import { IrcRoom } from "../../models/IrcRoom";
import { IrcClientConfig } from "../../models/IrcClientConfig";
import { IrcServer, IrcServerConfig } from "../../irc/IrcServer";

import { getLogger } from "../../logging";
import Bluebird from "bluebird";
import { StringCrypto } from "../StringCrypto";
import { toIrcLowerCase } from "../../irc/formatting";
import { NeDBDataStore } from "../NedbDataStore";
import QuickLRU from "quick-lru";

const log = getLogger("PgDatastore");

const FEATURE_CACHE_SIZE = 512;

interface RoomRecord {
    room_id: string;
    irc_domain: string;
    irc_channel: string;
    matrix_json?: MatrixRoomData;
    irc_json: Record<string, unknown>;
    type: string;
    origin: RoomOrigin;
}

export class PgDataStore implements DataStore {
    private serverMappings: {[domain: string]: IrcServer} = {};

    public static readonly LATEST_SCHEMA = 8;
    private pgPool: Pool;
    private hasEnded = false;
    private cryptoStore?: StringCrypto;
    private userFeatureCache = new QuickLRU<string, UserFeatures>({
        maxSize: FEATURE_CACHE_SIZE,
    });

    constructor(private bridgeDomain: string, connectionString: string, pkeyPath?: string, min = 1, max = 4) {
        this.pgPool = new Pool({
            connectionString,
            min,
            max,
        });
        this.pgPool.on("error", (err) => {
            log.error("Postgres Error: %s", err);
        });
        if (pkeyPath) {
            this.cryptoStore = new StringCrypto();
            this.cryptoStore.load(pkeyPath);
        }
        process.on("beforeExit", () => {
            if (this.hasEnded) {
                return;
            }
            // Ensure we clean up on exit
            this.pgPool.end();
        })
    }

    public async setServerFromConfig(server: IrcServer, serverConfig: IrcServerConfig): Promise<void> {
        this.serverMappings[server.domain] = server;

        for (const channel of Object.keys(serverConfig.mappings)) {
            const ircRoom = new IrcRoom(server, channel);
            ircRoom.set("type", "channel");
            for (const roomId of serverConfig.mappings[channel].roomIds) {
                const mxRoom = new MatrixRoom(roomId);
                await this.storeRoom(ircRoom, mxRoom, "config");
            }
        }
    }

    public async storeRoom(ircRoom: IrcRoom, matrixRoom: MatrixRoom, origin: RoomOrigin): Promise<void> {
        if (typeof origin !== "string") {
            throw new Error('Origin must be a string = "config"|"provision"|"alias"|"join"');
        }
        log.info("storeRoom (id=%s, addr=%s, chan=%s, origin=%s, type=%s)",
            matrixRoom.getId(), ircRoom.getDomain(), ircRoom.channel, origin, ircRoom.getType());
        // We need to *clone* this as we are about to be evil.
        const ircRoomSerial = JSON.parse(JSON.stringify(ircRoom.serialize()));
        // These keys do not need to be stored inside the JSON blob as we store them
        // inside dedicated columns. They will be reinserted into the JSON blob
        // when fetched.
        const type = ircRoom.getType();
        const domain = ircRoom.getDomain();
        const channel = ircRoom.getChannel();
        delete ircRoomSerial.domain;
        delete ircRoomSerial.channel;
        delete ircRoomSerial.type;
        await this.upsertRoom(
            origin,
            type,
            domain,
            channel,
            matrixRoom.getId(),
            JSON.stringify(ircRoomSerial),
            JSON.stringify(matrixRoom.serialize()),
        );
    }

    public async upsertRoom(
        origin: RoomOrigin,
        type: string,
        domain: string,
        channel: string,
        roomId: string,
        ircJson: string,
        matrixJson: string
    ) {
        const parameters = {
            origin,
            type,
            irc_domain: domain,
            irc_channel: channel,
            room_id: roomId,
            irc_json: ircJson,
            matrix_json: matrixJson,
        };
        const statement = PgDataStore.BuildUpsertStatement("rooms",
            "ON CONSTRAINT cons_rooms_unique", Object.keys(parameters));
        await this.pgPool.query(statement, Object.values(parameters));
    }

    private static pgToRoomEntry(pgEntry: RoomRecord): Entry {
        return {
            id: NeDBDataStore.createMappingId(pgEntry.room_id, pgEntry.irc_domain, pgEntry.irc_channel),
            matrix: new MatrixRoom(pgEntry.room_id, pgEntry.matrix_json),
            remote: new RemoteRoom("",
                {
                    ...pgEntry.irc_json,
                    channel: pgEntry.irc_channel,
                    domain: pgEntry.irc_domain,
                    type: pgEntry.type,
                }),
            data: {
                origin: pgEntry.origin,
            },
        };
    }

    public async getRoom(
        roomId: string,
        ircDomain: string,
        ircChannel: string,
        origin?: RoomOrigin
    ): Promise<Entry | null> {
        let statement = "SELECT * FROM rooms WHERE room_id = $1 AND irc_domain = $2 AND irc_channel = $3";
        let params = [roomId, ircDomain, ircChannel];
        if (origin) {
            statement += " AND origin = $4";
            params = params.concat(origin);
        }
        const pgEntry = await this.pgPool.query<RoomRecord>(statement, params);
        if (!pgEntry.rowCount) {
            return null;
        }
        return PgDataStore.pgToRoomEntry(pgEntry.rows[0]);
    }

    public async getAllChannelMappings(): Promise<ChannelMappings> {
        const entries = (await this.pgPool.query(
            "SELECT irc_domain, room_id, irc_channel FROM rooms WHERE type = 'channel'"
        )).rows;

        const mappings: ChannelMappings = {};
        const validDomains = Object.keys(this.serverMappings);
        entries.forEach((e) => {
            if (!e.room_id) {
                return;
            }
            // Filter out servers we don't know about
            if (!validDomains.includes(e.irc_domain)) {
                return;
            }
            if (!mappings[e.room_id]) {
                mappings[e.room_id] = [];
            }
            mappings[e.room_id].push({
                networkId: this.serverMappings[e.irc_domain].getNetworkId(),
                channel: e.irc_channel,
            });
        })

        return mappings;
    }

    public getEntriesByMatrixId(roomId: string): Bluebird<Entry[]> {
        return Bluebird.cast(this.pgPool.query("SELECT * FROM rooms WHERE room_id = $1", [
            roomId
        ])).then((result) => result.rows).map((e) => PgDataStore.pgToRoomEntry(e));
    }

    public async getProvisionedMappings(roomId: string): Promise<Entry[]> {
        const res = await this.pgPool.query("SELECT * FROM rooms WHERE room_id = $1 AND origin = 'provision'", [
            roomId
        ]).then((result) => result.rows);
        return res.map((e) => PgDataStore.pgToRoomEntry(e));
    }

    public async removeRoom(roomId: string, ircDomain: string, ircChannel: string, origin?: RoomOrigin): Promise<void> {
        let statement = "DELETE FROM rooms WHERE room_id = $1 AND irc_domain = $2 AND irc_channel = $3";
        let params = [roomId, ircDomain, ircChannel];
        if (origin) {
            statement += " AND origin = $4";
            params = params.concat(origin);
        }
        await this.pgPool.query(statement, params);
    }

    public async getIrcChannelsForRoomId(roomId: string): Promise<IrcRoom[]> {
        let entries = await this.pgPool.query("SELECT irc_domain, irc_channel FROM rooms WHERE room_id = $1", [roomId]);
        if (entries.rowCount === 0) {
            // Could be a PM room, if it's not a channel.
            entries = await this.pgPool.query("SELECT irc_domain, irc_nick FROM pm_rooms WHERE room_id = $1", [roomId]);
        }
        const rooms: IrcRoom[] = [];
        for (const row of entries.rows) {
            const server = this.serverMappings[row.irc_domain];
            if (server) {
                rooms.push(new IrcRoom(server, row.irc_channel || row.irc_nick));
            }
        }
        return rooms;
    }

    public async getIrcChannelsForRoomIds(roomIds: string[]): Promise<{ [roomId: string]: IrcRoom[] }> {
        const entries = await this.pgPool.query(
            "SELECT room_id, irc_domain, irc_channel FROM rooms WHERE room_id IN $1",
            [roomIds]
        );
        const mapping: { [roomId: string]: IrcRoom[] } = {};
        entries.rows.forEach((e) => {
            const server = this.serverMappings[e.irc_domain];
            if (!server) {
                // ! is used here because typescript doesn't understand the .filter
                return;
            }
            if (!mapping[e.room_id]) {
                mapping[e.room_id] = [];
            }
            mapping[e.room_id].push(new IrcRoom(server, e.irc_channel));
        });
        return mapping;
    }

    public async getMatrixRoomsForChannel(server: IrcServer, channel: string): Promise<MatrixRoom[]> {
        const entries = await this.pgPool.query(
            "SELECT room_id, matrix_json FROM rooms WHERE irc_domain = $1 AND irc_channel = $2",
            [
                server.domain,
                // Channels must be lowercase
                toIrcLowerCase(channel),
            ]);
        return entries.rows.map((e) => new MatrixRoom(e.room_id, e.matrix_json));
    }

    public async getMappingsForChannelByOrigin(
        server: IrcServer,
        channel: string,
        origin: RoomOrigin | RoomOrigin[],
    ): Promise<Entry[]> {
        if (!Array.isArray(origin)) {
            origin = [origin];
        }
        const inStatement = origin.map((_, i) => `\$${i + 3}`).join(", ");
        const entries = await this.pgPool.query<RoomRecord>(
            `SELECT * FROM rooms WHERE irc_domain = $1 AND irc_channel = $2 AND origin IN (${inStatement})`,
            [
                server.domain,
                // Channels must be lowercase
                toIrcLowerCase(channel),
            ].concat(origin));
        return entries.rows.map((e) => PgDataStore.pgToRoomEntry(e));
    }

    public async getModesForChannel(server: IrcServer, channel: string): Promise<{ [id: string]: string[] }> {
        log.debug(`Getting modes for ${server.domain} ${channel}`);
        const mapping: {[id: string]: string[]} = {};
        const entries = await this.pgPool.query(
            "SELECT room_id, irc_json->>'modes' AS modes FROM rooms " +
            "WHERE irc_domain = $1 AND irc_channel = $2",
            [
                server.domain,
                // Channels must be lowercase
                toIrcLowerCase(channel),
            ]);
        entries.rows.forEach((e) => {
            mapping[e.room_id] = e.modes || [];
        });
        return mapping;
    }

    public async setModeForRoom(roomId: string, mode: string, enabled: boolean): Promise<void> {
        log.info("setModeForRoom (mode=%s, roomId=%s, enabled=%s)",
            mode, roomId, enabled
        );
        const entries: Entry[] = await this.getEntriesByMatrixId(roomId);
        for (const entry of entries) {
            if (!entry.remote) {
                continue;
            }
            const modes = entry.remote.get("modes") as string[] || [];
            const hasMode = modes.includes(mode);

            if (hasMode === enabled) {
                continue;
            }
            if (enabled) {
                modes.push(mode);
            }
            else {
                modes.splice(modes.indexOf(mode), 1);
            }

            entry.remote.set("modes", modes);
            // Clone the object
            const ircRoomSerial = JSON.parse(JSON.stringify(entry.remote.serialize()));
            delete ircRoomSerial.domain;
            delete ircRoomSerial.channel;
            delete ircRoomSerial.type;
            await this.pgPool.query(
                "UPDATE rooms SET irc_json = $4 WHERE room_id = $1 AND irc_channel = $2 AND irc_domain = $3",
                [
                    roomId,
                    entry.remote.get("channel"),
                    entry.remote.get("domain"),
                    JSON.stringify(ircRoomSerial),
                ]
            );
        }
    }

    public async setPmRoom(ircRoom: IrcRoom, matrixRoom: MatrixRoom, userId: string,
                           virtualUserId: string
    ): Promise<void> {
        log.debug(`setPmRoom (matrix_user_id=${userId}, virtual_user_id=${virtualUserId}, ` +
            `room_id=${matrixRoom.getId()}, irc_nick=${ircRoom.getChannel()})`);
        await this.pgPool.query(
            PgDataStore.BuildUpsertStatement("pm_rooms", "ON CONSTRAINT cons_pm_rooms_matrix_irc_unique", [
                "room_id",
                "irc_domain",
                "irc_nick",
                "matrix_user_id",
                "virtual_user_id",
            ]), [
                matrixRoom.getId(),
                ircRoom.getDomain(),
                ircRoom.getChannel(),
                userId,
                virtualUserId,
            ]);
    }

    public async removePmRoom(roomId: string): Promise<void> {
        log.debug(`removePmRoom (room_id=${roomId}`);
        await this.pgPool.query("DELETE FROM pm_rooms WHERE room_id = $1", [roomId]);
    }

    public async getMatrixPmRoom(realUserId: string, virtualUserId: string): Promise<MatrixRoom|null> {
        log.debug(`getMatrixPmRoom (matrix_user_id=${realUserId}, virtual_user_id=${virtualUserId})`);
        const res = await this.pgPool.query(
            "SELECT room_id FROM pm_rooms WHERE matrix_user_id = $1 AND virtual_user_id = $2",
            [
                realUserId,
                virtualUserId,
            ]
        );
        if (res.rowCount === 0) {
            return null;
        }
        return new MatrixRoom(res.rows[0].room_id);
    }

    public async getMatrixPmRoomById(roomId: string): Promise<MatrixRoom|null> {
        log.debug(`getMatrixPmRoom (roomId=${roomId})`);
        const res = await this.pgPool.query(
            "SELECT room_id, matrix_user_id, virtual_user_id FROM pm_rooms WHERE room_id = $1", [
                roomId,
            ]);
        if (res.rowCount === 0) {
            return null;
        }
        return new MatrixRoom(res.rows[0].room_id);
    }

    public async getTrackedChannelsForServer(domain: string): Promise<string[]> {
        if (!this.serverMappings[domain]) {
            // Return empty if we don't know the server.
            return [];
        }
        log.info(`Fetching all channels for ${domain}`);
        const chanSet = await this.pgPool.query(
            "SELECT DISTINCT irc_channel FROM rooms WHERE irc_domain = $1", [domain]);
        return chanSet.rows.map((e) => e.irc_channel as string);
    }

    public async getRoomIdsFromConfig(): Promise<string[]> {
        return (
            await this.pgPool.query("SELECT room_id FROM rooms WHERE origin = 'config'")
        ).rows.map((e) => e.room_id);
    }

    public async removeConfigMappings(): Promise<void> {
        await this.pgPool.query("DELETE FROM rooms WHERE origin = 'config'");
    }

    public async getIpv6Counter(server: IrcServer, homeserver: string|null): Promise<number> {
        homeserver = homeserver || "*";
        const res = await this.pgPool.query(
            "SELECT count FROM ipv6_counter WHERE server = $1 AND homeserver = $2",
            [server.domain, homeserver]
        );
        return res.rows[0]?.count !== undefined ? parseInt(res.rows[0].count, 10) : 0;
    }

    public async setIpv6Counter(counter: number, server: IrcServer, homeserver: string|null): Promise<void> {
        await this.pgPool.query(
            PgDataStore.BuildUpsertStatement(
                "ipv6_counter",
                "ON CONSTRAINT cons_ipv6_counter_unique", [
                    "count",
                    "homeserver",
                    "server"
                ],
            ),
            [counter, homeserver || "*", server.domain],
        );
    }

    public async upsertMatrixRoom(room: MatrixRoom): Promise<void> {
        // XXX: This is an upsert operation, but we don't have enough details to go on
        // so this will just update a rooms data entry. We only use this call to update
        // topics on an existing room.
        await this.pgPool.query("UPDATE rooms SET matrix_json = $1 WHERE room_id = $2", [
            JSON.stringify(room.serialize()),
            room.getId(),
        ]);
    }

    public async getAdminRoomById(roomId: string): Promise<MatrixRoom|null> {
        const res = await this.pgPool.query("SELECT room_id FROM admin_rooms WHERE room_id = $1", [roomId]);
        if (res.rowCount === 0) {
            return null;
        }
        return new MatrixRoom(roomId);
    }

    public async storeAdminRoom(room: MatrixRoom, userId: string): Promise<void> {
        await this.pgPool.query(PgDataStore.BuildUpsertStatement("admin_rooms", "(room_id)", [
            "room_id",
            "user_id",
        ]), [room.getId(), userId]);
    }

    public async getAdminRoomByUserId(userId: string): Promise<MatrixRoom|null> {
        const res = await this.pgPool.query("SELECT room_id FROM admin_rooms WHERE user_id = $1", [userId]);
        if (res.rowCount === 0) {
            return null;
        }
        return new MatrixRoom(res.rows[0].room_id);
    }

    public async removeAdminRoom(room: MatrixRoom): Promise<void> {
        await this.pgPool.query("DELETE FROM admin_rooms WHERE room_id = $1", [room.roomId]);
    }

    public async storeMatrixUser(matrixUser: MatrixUser): Promise<void> {
        const parameters = {
            user_id: matrixUser.getId(),
            data: JSON.stringify(matrixUser.serialize()),
        };
        const statement = PgDataStore.BuildUpsertStatement("matrix_users", "(user_id)", Object.keys(parameters));
        await this.pgPool.query(statement, Object.values(parameters));
    }

    public async getIrcClientConfig(userId: string, domain: string): Promise<IrcClientConfig | null> {
        const res = await this.pgPool.query(
            "SELECT config, password FROM client_config WHERE user_id = $1 and domain = $2",
            [
                userId,
                domain
            ]);
        if (res.rowCount === 0) {
            return null;
        }
        const row = res.rows[0];
        const config = row.config || {}; // This may not be defined.
        if (row.password && this.cryptoStore) {
            config.password = this.cryptoStore.decrypt(row.password);
        }
        return new IrcClientConfig(userId, domain, config);
    }

    public async storeIrcClientConfig(config: IrcClientConfig): Promise<void> {
        const userId = config.getUserId();
        if (!userId) {
            throw Error("IrcClientConfig does not contain a userId");
        }
        log.debug(`Storing client configuration for ${userId}`);
        // We need to make sure we have a matrix user in the store.
        await this.pgPool.query("INSERT INTO matrix_users VALUES ($1, NULL) ON CONFLICT DO NOTHING", [userId]);
        let password = config.getPassword();
        if (password && this.cryptoStore) {
            password = this.cryptoStore.encrypt(password);
        }
        const parameters = {
            user_id: userId,
            domain: config.getDomain(),
            // either use the decrypted password, or whatever is stored already.
            password,
            config: JSON.stringify(config.serialize(true)),
        };
        const statement = PgDataStore.BuildUpsertStatement(
            "client_config", "ON CONSTRAINT cons_client_config_unique", Object.keys(parameters));
        await this.pgPool.query(statement, Object.values(parameters));
    }

    public async getMatrixUserByLocalpart(localpart: string): Promise<MatrixUser|null> {
        const res = await this.pgPool.query("SELECT user_id, data FROM matrix_users WHERE user_id = $1", [
            `@${localpart}:${this.bridgeDomain}`,
        ]);
        if (res.rowCount === 0) {
            return null;
        }
        const row = res.rows[0];
        return new MatrixUser(row.user_id, row.data);
    }

    public async getUserFeatures(userId: string): Promise<UserFeatures> {
        const existing = this.userFeatureCache.get(userId);
        if (existing) {
            return existing;
        }
        const pgRes = await this.pgPool.query("SELECT features FROM user_features WHERE user_id = $1", [userId]);
        const features = (pgRes.rows[0] || {});
        this.userFeatureCache.set(userId, features);
        return features;
    }

    public async storeUserFeatures(userId: string, features: UserFeatures): Promise<void> {
        const statement = PgDataStore.BuildUpsertStatement("user_features", "(user_id)", [
            "user_id",
            "features",
        ]);
        await this.pgPool.query(statement, [userId, JSON.stringify(features)]);
    }

    public async getUserActivity(): Promise<UserActivitySet> {
        const res = await this.pgPool.query('SELECT * FROM user_activity');
        const users: {[mxid: string]: UserActivity} = {};
        for (const row of res.rows) {
            users[row['user_id']] = row['data'];
        }
        return { users };
    }

    public async storeUserActivity(userId: string, activity: UserActivity) {
        const stmt = PgDataStore.BuildUpsertStatement(
            'user_activity',
            '(user_id)',
            ['user_id', 'data'],
        );
        await this.pgPool.query(stmt, [userId, JSON.stringify(activity)]);
    }

    public async storePass(userId: string, domain: string, pass: string, encrypt = true): Promise<void> {
        let password = pass;
        if (encrypt) {
            if (!this.cryptoStore) {
                throw Error("Password encryption is not configured.")
            }
            password = this.cryptoStore.encrypt(pass);
        }
        const parameters = {
            user_id: userId,
            domain,
            password,
        };
        const statement = PgDataStore.BuildUpsertStatement("client_config",
            "ON CONSTRAINT cons_client_config_unique", Object.keys(parameters));
        await this.pgPool.query(statement, Object.values(parameters));
    }

    public async removePass(userId: string, domain: string): Promise<void> {
        await this.pgPool.query("UPDATE client_config SET password = NULL WHERE user_id = $1 AND domain = $2",
            [userId, domain]);
    }

    public async getMatrixUserByUsername(domain: string, username: string): Promise<MatrixUser|undefined> {
        // This will need a join
        const res = await this.pgPool.query(
            "SELECT client_config.user_id, matrix_users.data FROM client_config, matrix_users " +
            "WHERE config->>'username' = $1 AND domain = $2 AND client_config.user_id = matrix_users.user_id",
            [username, domain]
        );
        if (res.rowCount === 0) {
            return undefined;
        }
        else if (res.rowCount > 1) {
            log.error("getMatrixUserByUsername returned %s results for %s on %s", res.rowCount, username, domain);
        }
        return new MatrixUser(res.rows[0].user_id, res.rows[0].data);
    }

    public async getCountForUsernamePrefix(domain: string, usernamePrefix: string): Promise<number> {
        const res = await this.pgPool.query("SELECT COUNT(*) FROM client_config " +
            "WHERE domain = $2 AND config->>'username' LIKE $1 || '%'",
        [usernamePrefix, domain]);
        const count = parseInt(res.rows[0].count, 10);
        return count;
    }

    public async roomUpgradeOnRoomMigrated(oldRoomId: string, newRoomId: string) {
        await this.pgPool.query("UPDATE rooms SET room_id = $1 WHERE room_id = $2", [newRoomId, oldRoomId]);
    }

    public async updateLastSeenTimeForUser(userId: string) {
        const statement = PgDataStore.BuildUpsertStatement("last_seen", "(user_id)", [
            "user_id",
            "ts",
        ]);
        await this.pgPool.query(statement, [userId, Date.now()]);
    }

    public async getLastSeenTimeForUsers(): Promise<{ user_id: string; ts: number }[]> {
        const res = await this.pgPool.query(`SELECT * FROM last_seen`);
        return res.rows;
    }

    public async getAllUserIds() {
        const res = await this.pgPool.query(`SELECT user_id FROM matrix_users`);
        return res.rows.map((u) => u.user_id);
    }

<<<<<<< HEAD
    public async getRoomsVisibility(roomIds: string[]): Promise<Map<string, MatrixDirectoryVisibility>> {
        const map: Map<string, MatrixDirectoryVisibility> = new Map();
        const list = `('${roomIds.join("','")}')`;
        const res = await this.pgPool.query(`SELECT room_id, visibility FROM room_visibility WHERE room_id IN ${list}`);
=======
    public async getRoomsVisibility(roomIds: string[]) {
        const map: {[roomId: string]: "public"|"private"} = {};
        const res = await this.pgPool.query("SELECT room_id, visibility FROM room_visibility WHERE room_id IN $1", [
            roomIds,
        ]);
>>>>>>> ed0d6476
        for (const row of res.rows) {
            map.set(row.room_id, row.visibility ? "public" : "private");
        }
        return map;
    }

    public async setRoomVisibility(roomId: string, visibility: MatrixDirectoryVisibility) {
        const statement = PgDataStore.BuildUpsertStatement("room_visibility", "(room_id)", [
            "room_id",
            "visibility",
        ]);
        await this.pgPool.query(statement, [roomId, visibility === "public"]);
        log.info(`setRoomVisibility ${roomId} => ${visibility}`);
    }

    public async isUserDeactivated(userId: string): Promise<boolean> {
        const res = await this.pgPool.query(`SELECT user_id FROM deactivated_users WHERE user_id = $1`, [userId]);
        return res.rowCount > 0;
    }

    public async deactivateUser(userId: string) {
        await this.pgPool.query("INSERT INTO deactivated_users VALUES ($1, $2)", [userId, Date.now()]);
    }

    public async ensureSchema() {
        log.info("Starting postgres database engine");
        let currentVersion = await this.getSchemaVersion();
        while (currentVersion < PgDataStore.LATEST_SCHEMA) {
            log.info(`Updating schema to v${currentVersion + 1}`);
            // eslint-disable-next-line @typescript-eslint/no-var-requires
            const runSchema = require(`./schema/v${currentVersion + 1}`).runSchema;
            try {
                await runSchema(this.pgPool);
                currentVersion++;
                await this.updateSchemaVersion(currentVersion);
            }
            catch (ex) {
                log.warn(`Failed to run schema v${currentVersion + 1}:`, ex);
                throw Error("Failed to update database schema");
            }
        }
        log.info(`Database schema is at version v${currentVersion}`);
    }

    public async getRoomCount(): Promise<number> {
        const res = await this.pgPool.query(`SELECT COUNT(*) FROM rooms`);
        return res.rows[0];
    }

    public async destroy() {
        log.info("Destroy called");
        if (this.hasEnded) {
            // No-op if end has already been called.
            return;
        }
        this.hasEnded = true;
        await this.pgPool.end();
        log.info("PostgresSQL connection ended");
        // This will no-op
    }

    private async updateSchemaVersion(version: number) {
        log.debug(`updateSchemaVersion: ${version}`);
        await this.pgPool.query("UPDATE schema SET version = $1;", [version]);
    }

    private async getSchemaVersion(): Promise<number> {
        try {
            const { rows } = await this.pgPool.query("SELECT version FROM SCHEMA");
            return rows[0].version;
        }
        catch (ex) {
            if (ex.code === "42P01") { // undefined_table
                log.warn("Schema table could not be found");
                return 0;
            }
            log.error("Failed to get schema version: %s", ex);
        }
        throw Error("Couldn't fetch schema version");
    }

    private static BuildUpsertStatement(table: string, constraint: string, keyNames: string[]): string {
        const keys = keyNames.join(", ");
        const keysValues = `\$${keyNames.map((k, i) => i + 1).join(", $")}`;
        const keysSets = keyNames.map((k, i) => `${k} = \$${i + 1}`).join(", ");
        const statement = `INSERT INTO ${table} (${keys}) VALUES (${keysValues}) ` +
            `ON CONFLICT ${constraint} DO UPDATE SET ${keysSets}`;
        return statement;
    }
}<|MERGE_RESOLUTION|>--- conflicted
+++ resolved
@@ -660,18 +660,11 @@
         return res.rows.map((u) => u.user_id);
     }
 
-<<<<<<< HEAD
     public async getRoomsVisibility(roomIds: string[]): Promise<Map<string, MatrixDirectoryVisibility>> {
         const map: Map<string, MatrixDirectoryVisibility> = new Map();
-        const list = `('${roomIds.join("','")}')`;
-        const res = await this.pgPool.query(`SELECT room_id, visibility FROM room_visibility WHERE room_id IN ${list}`);
-=======
-    public async getRoomsVisibility(roomIds: string[]) {
-        const map: {[roomId: string]: "public"|"private"} = {};
         const res = await this.pgPool.query("SELECT room_id, visibility FROM room_visibility WHERE room_id IN $1", [
             roomIds,
         ]);
->>>>>>> ed0d6476
         for (const row of res.rows) {
             map.set(row.room_id, row.visibility ? "public" : "private");
         }
