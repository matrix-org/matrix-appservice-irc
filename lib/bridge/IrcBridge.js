/*eslint no-invalid-this: 0*/ // eslint doesn't understand Promise.coroutine wrapping
"use strict";
var Promise = require("bluebird");
var extend = require("extend");

var promiseutil = require("../promiseutil");
var IrcHandler = require("./IrcHandler.js");
var MatrixHandler = require("./MatrixHandler.js");
var MemberListSyncer = require("./MemberListSyncer.js");
var IdentGenerator = require("../irc/IdentGenerator.js");
var Ipv6Generator = require("../irc/Ipv6Generator.js");
var IrcServer = require("../irc/IrcServer.js");
var ClientPool = require("../irc/ClientPool");
var IrcEventBroker = require("../irc/IrcEventBroker");
var BridgedClient = require("../irc/BridgedClient");
var IrcUser = require("../models/IrcUser");
var IrcRoom = require("../models/IrcRoom");
var IrcClientConfig = require("../models/IrcClientConfig");
var BridgeRequest = require("../models/BridgeRequest");
var stats = require("../config/stats");
var DataStore = require("../DataStore");
var log = require("../logging").get("IrcBridge");
var Bridge = require("matrix-appservice-bridge").Bridge;
var MatrixUser = require("matrix-appservice-bridge").MatrixUser;
var AgeCounters = require("matrix-appservice-bridge").PrometheusMetrics.AgeCounters;
var DebugApi = require("../DebugApi");
var Provisioner = require("../provisioning/Provisioner.js");
var PublicitySyncer = require("./PublicitySyncer.js");

const DELAY_TIME_MS = 10 * 1000;
const DELAY_FETCH_ROOM_LIST_MS = 3 * 1000;
const DEAD_TIME_MS = 5 * 60 * 1000;
const ACTION_TYPE_TO_MSGTYPE = {
    message: "m.text",
    emote: "m.emote",
    notice: "m.notice"
};

function IrcBridge(config, registration) {
    this.config = config;
    this.registration = registration;
    this.ircServers = [];
    this.domain = null; // String
    this.appServiceUserId = null; // String
    this.memberListSyncers = {
    //  domain: MemberListSyncer
    };
    this.joinedRoomList = [];

    // Dependency graph
    this.matrixHandler = new MatrixHandler(this);
    this.ircHandler = new IrcHandler(this);
    this._clientPool = new ClientPool(this);
    var dirPath = this.config.ircService.databaseUri.substring("nedb://".length);
    this._bridge = new Bridge({
        registration: this.registration,
        homeserverUrl: this.config.homeserver.url,
        domain: this.config.homeserver.domain,
        controller: {
            onEvent: this.onEvent.bind(this),
            onUserQuery: this.onUserQuery.bind(this),
            onAliasQuery: this.onAliasQuery.bind(this),
            onAliasQueried: this.onAliasQueried ?
                this.onAliasQueried.bind(this) : null,
            onLog: this.onLog.bind(this),

            thirdPartyLookup: {
                protocols: ["irc"],
                getProtocol: this.getThirdPartyProtocol.bind(this),
                getLocation: this.getThirdPartyLocation.bind(this),
                getUser: this.getThirdPartyUser.bind(this),
            },
        },
        roomStore: dirPath + "/rooms.db",
        userStore: dirPath + "/users.db",
        disableContext: true,
        suppressEcho: false, // we use our own dupe suppress for now
        logRequestOutcome: false, // we use our own which has better logging
        queue: {
            type: "none",
            perRequest: false
        },
        intentOptions: {
            clients: {
                dontCheckPowerLevel: true,
                enablePresence: this.config.homeserver.enablePresence,
            },
            bot: {
                dontCheckPowerLevel: true,
                enablePresence: this.config.homeserver.enablePresence,
            }
        }
    });

    this._timers = null; // lazy map of Histogram instances used as metrics
    if (this.config.ircService.metrics && this.config.ircService.metrics.enabled) {
        this._initialiseMetrics();
    }

    this._ircEventBroker = new IrcEventBroker(
        this._bridge, this._clientPool, this.ircHandler
    );
    this._dataStore = null; // requires Bridge to have loaded the databases
    this._identGenerator = null; // requires inited data store
    this._ipv6Generator = null; // requires inited data store
    this._startedUp = false;
    this._debugApi = (
        config.ircService.debugApi.enabled ? new DebugApi(
            this,
            config.ircService.debugApi.port,
            this.ircServers,
            this._clientPool,
            registration.getAppServiceToken()
        ) : null
    );

    this._provisioner = null;

    this.publicitySyncer = new PublicitySyncer(this);

    this._messagesInFlight = {
        //"roomId:userId" => number
    };
}

IrcBridge.prototype._initialiseMetrics = function() {
    const zeroAge = new AgeCounters();

    const metrics = this._bridge.getPrometheusMetrics();

    this._bridge.registerBridgeGauges(() => {
        return {
            // TODO(paul): actually fill these in
            matrixRoomConfigs: 0,
            remoteRoomConfigs: 0,

            remoteGhosts: this._clientPool.countTotalConnections(),
            // matrixGhosts is provided automatically by the bridge

            // TODO(paul) IRC bridge doesn't maintain mtimes at the moment.
            //   Should probably make these metrics optional to most
            //   exporters
            matrixRoomsByAge: zeroAge,
            remoteRoomsByAge: zeroAge,

            matrixUsersByAge: zeroAge,
            remoteUsersByAge: zeroAge,
        };
    });

    const timers = this._timers = {};

    timers.matrix_request_seconds = metrics.addTimer({
        name: "matrix_request_seconds",
        help: "Histogram of processing durations of received Matrix messages",
        labels: ["outcome"],
    });
    timers.remote_request_seconds = metrics.addTimer({
        name: "remote_request_seconds",
        help: "Histogram of processing durations of received remote messages",
        labels: ["outcome"],
    });

    // Custom IRC metrics
    const reconnQueue = metrics.addGauge({
        name: "clientpool_reconnect_queue",
        help: "Number of disconnected irc connections waiting to reconnect.",
        labels: ["server"]
    });

    const memberListLeaveQueue = metrics.addGauge({
        name: "user_leave_queue",
        help: "Number of leave requests queued up for virtual users on the bridge.",
        labels: ["server"]
    });

    const memberListJoinQueue = metrics.addGauge({
        name: "user_join_queue",
        help: "Number of join requests queued up for virtual users on the bridge.",
        labels: ["server"]
    });

    const ircHandlerCalls = metrics.addCounter({
        name: "irchandler_calls",
        help: "Track calls made to the IRC Handler",
        labels: ["method"]
    });

<<<<<<< HEAD
    const ircHandlerMembershipDelayed = metrics.addGauge({
        name: "irchandler_delayed_membership",
        help: "Track membership changes which are delayed behind inflight messages",
        labels: []
    });
=======
    const matrixHandlerConnFailureKicks = metrics.addCounter({
        name: "matrixhandler_connection_failure_kicks",
        help: "Track IRC connection failures resulting in kicks",
        labels: ["server"]
    });

>>>>>>> 2d84c238
    metrics.addCollector(() => {
        this.ircServers.forEach((server) => {
            reconnQueue.set({server: server.domain},
                this._clientPool.totalReconnectsWaiting(server.domain)
            );
            let mxMetrics = this.matrixHandler.getMetrics(server.domain);
            matrixHandlerConnFailureKicks.set(
                {server: server.domain},
                mxMetrics["connection_failure_kicks"] || 0
            );
        });

        Object.keys(this.memberListSyncers).forEach((server) => {
            memberListLeaveQueue.set(
                {server},
                this.memberListSyncers[server].getUsersWaitingToLeave()
            );
            memberListJoinQueue.set(
                {server},
                this.memberListSyncers[server].getUsersWaitingToJoin()
            );
        });

        const ircMetrics = this.ircHandler.getMetrics();
        Object.keys(ircMetrics.callCounters).forEach((method) => {
            const value = ircMetrics[method];
            ircHandlerCalls.inc({method}, value);
        });
        ircHandlerMembershipDelayed.set(ircMetrics.delayedMembership);
    });
};

IrcBridge.prototype.getAppServiceUserId = function() {
    return this.appServiceUserId;
};

IrcBridge.prototype.getStore = function() {
    return this._dataStore;
};

IrcBridge.prototype.getAppServiceBridge = function() {
    return this._bridge;
};

IrcBridge.prototype.getClientPool = function() {
    return this._clientPool;
};

IrcBridge.prototype.getProvisioner = function() {
    return this._provisioner;
};

IrcBridge.prototype.createBridgedClient = function(ircClientConfig, matrixUser, isBot) {
    let server = this.ircServers.filter((s) => {
        return s.domain === ircClientConfig.getDomain();
    })[0];
    if (!server) {
        throw new Error(
            "Cannot create bridged client for unknown server " +
            ircClientConfig.getDomain()
        );
    }

    return new BridgedClient(
        server, ircClientConfig, matrixUser, isBot,
        this._ircEventBroker, this._identGenerator, this._ipv6Generator
    );
};

IrcBridge.prototype.run = Promise.coroutine(function*(port) {
    yield this._bridge.loadDatabases();

    if (this._debugApi) {
        // monkey patch inspect() values to avoid useless NeDB
        // struct spam on the debug API.
        this._bridge.getUserStore().inspect = function(depth) {
            return "UserStore";
        }
        this._bridge.getRoomStore().inspect = function(depth) {
            return "RoomStore";
        }
        this._debugApi.run();
    }

    let pkeyPath = this.config.ircService.passwordEncryptionKeyPath;

    this._dataStore = new DataStore(
        this._bridge.getUserStore(), this._bridge.getRoomStore(), pkeyPath
    );
    yield this._dataStore.removeConfigMappings();
    this._identGenerator = new IdentGenerator(this._dataStore);
    this._ipv6Generator = new Ipv6Generator(this._dataStore);

    // maintain a list of IRC servers in-use
    let serverDomains = Object.keys(this.config.ircService.servers);
    for (var i = 0; i < serverDomains.length; i++) {
        let domain = serverDomains[i];
        let completeConfig = extend(
            true, {}, IrcServer.DEFAULT_CONFIG, this.config.ircService.servers[domain]
        );
        let server = new IrcServer(
            domain, completeConfig, this.config.homeserver.domain,
            this.config.homeserver.dropMatrixMessagesAfterSecs
        );
        // store the config mappings in the DB to keep everything in one place.
        yield this._dataStore.setServerFromConfig(server, completeConfig);
        this.ircServers.push(server);
    }

    if (this.ircServers.length === 0) {
        throw new Error("No IRC servers specified.");
    }

    // run the bridge (needs to be done prior to configure IRC side)
    yield this._bridge.run(port);
    this._addRequestCallbacks();

    if (this.config.appService) {
        console.warn(
            `[DEPRECATED] Use of config field 'appService' is deprecated. Remove this
            field from the config file to remove this warning.

            This release will use values from this config field. This will produce
            a fatal error in a later release.`
        );
        this.domain = this.config.appService.homeserver.domain;
        this.appServiceUserId = (
            "@" + (
                this.config.appService.localpart ||
                this.registration.getSenderLocalpart() ||
                IrcBridge.DEFAULT_LOCALPART
            ) + ":" +
            this.domain
        );
    }
    else {
        if (!this.registration.getSenderLocalpart() ||
                !this.registration.getAppServiceToken()) {
            throw new Error(
                "FATAL: Registration file is missing a sender_localpart and/or AS token."
            );
        }
        this.domain = this.config.homeserver.domain;
        this.appServiceUserId = (
            "@" + this.registration.getSenderLocalpart() + ":" +
            this.domain
        );
    }

    log.info("Fetching Matrix rooms that are already joined to...");
    yield this._fetchJoinedRooms();

    // start things going
    log.info("Joining mapped Matrix rooms...");
    yield this._joinMappedMatrixRooms();
    log.info("Syncing relevant membership lists...");
    let memberlistPromises = [];

    // HACK: Remember reconnectIntervals to put them back later
    //  If memberlist-syncing 100s of connections, the scheduler will cause massive
    //  waiting times for connections to be created.
    //  We disable this scheduling manually to allow people to send messages through
    //  quickly when starting up (effectively prioritising them). This is just the
    //  quickest way to disable scheduler.
    let reconnectIntervalsMap = Object.create(null);

    this.ircServers.forEach((server) => {

        reconnectIntervalsMap[server.domain] = server.getReconnectIntervalMs();
        server.config.ircClients.reconnectIntervalMs = 0;

        // TODO reduce deps required to make MemberListSyncers.
        // TODO Remove injectJoinFn bodge
        this.memberListSyncers[server.domain] = new MemberListSyncer(
            this, this._bridge.getBot(), server, this.appServiceUserId,
            (roomId, joiningUserId, displayName, isFrontier) => {
                var req = new BridgeRequest(
                    this._bridge.getRequestFactory().newRequest(), false
                );
                var target = new MatrixUser(joiningUserId);
                // inject a fake join event which will do M->I connections and
                // therefore sync the member list
                return this.matrixHandler.onJoin(req, {
                    event_id: "$fake:membershiplist",
                    room_id: roomId,
                    state_key: joiningUserId,
                    user_id: joiningUserId,
                    content: {
                        membership: "join",
                        displayname: displayName,
                    },
                    _injected: true,
                    _frontier: isFrontier
                }, target);
            }
        );
        memberlistPromises.push(
            this.memberListSyncers[server.domain].sync()
        );
    });

    let provisioningEnabled = this.config.ircService.provisioning.enabled;
    let requestTimeoutSeconds = this.config.ircService.provisioning.requestTimeoutSeconds;
    this._provisioner = new Provisioner(this, provisioningEnabled, requestTimeoutSeconds);

    log.info("Connecting to IRC networks...");
    yield this.connectToIrcNetworks();

    promiseutil.allSettled(this.ircServers.map((server) => {
        // Call MODE on all known channels to get modes of all channels
        return this.publicitySyncer.initModes(server);
    })).catch((err) => {
        log.error('Could not init modes for publicity syncer');
        log.error(err.stack);
    });

    yield Promise.all(memberlistPromises);

    // Reset reconnectIntervals
    this.ircServers.forEach((server) => {
        server.config.ircClients.reconnectIntervalMs = reconnectIntervalsMap[server.domain];
    });

    log.info("Startup complete.");
    this._startedUp = true;
});

IrcBridge.prototype._logMetric = function(req, outcome) {
    if (!this._timers) {
        return; // metrics are disabled
    }
    const isFromIrc = Boolean((req.getData() || {}).isFromIrc);
    const timer = this._timers[
        isFromIrc ? "remote_request_seconds" : "matrix_request_seconds"
    ];
    if (timer) {
        timer.observe({outcome: outcome}, req.getDuration() / 1000);
    }
}

IrcBridge.prototype._addRequestCallbacks = function() {
    function logMessage(req, msg) {
        const data = req.getData();
        const dir = data && data.isFromIrc ? "I->M" : "M->I";
        const duration = " (" + req.getDuration() + "ms)";
        log.info(`[${req.getId()}] [${dir}] ${msg} ${duration}`);
    }

    // SUCCESS
    this._bridge.getRequestFactory().addDefaultResolveCallback((req, res) => {
        if (res === BridgeRequest.ERR_VIRTUAL_USER) {
            logMessage(req, "IGNORE virtual user");
            return; // these aren't true successes so don't skew graphs
        }
        else if (res === BridgeRequest.ERR_NOT_MAPPED) {
            logMessage(req, "IGNORE not mapped");
            return; // these aren't true successes so don't skew graphs
        }
        else if (res === BridgeRequest.ERR_DROPPED) {
            logMessage(req, "IGNORE dropped");
            this._logMetric(req, "dropped");
            return;
        }
        logMessage(req, "SUCCESS");
        const isFromIrc = Boolean((req.getData() || {}).isFromIrc);
        stats.request(isFromIrc, "success", req.getDuration());
        this._logMetric(req, "success");
    });
    // FAILURE
    this._bridge.getRequestFactory().addDefaultRejectCallback((req) => {
        var isFromIrc = Boolean((req.getData() || {}).isFromIrc);
        logMessage(req, "FAILED");
        stats.request(isFromIrc, "fail", req.getDuration());
        this._logMetric(req, "fail");
    });
    // DELAYED
    this._bridge.getRequestFactory().addDefaultTimeoutCallback((req) => {
        logMessage(req, "DELAYED");
        var isFromIrc = Boolean((req.getData() || {}).isFromIrc);
        stats.request(isFromIrc, "delay", req.getDuration());
    }, DELAY_TIME_MS);
    // DEAD
    this._bridge.getRequestFactory().addDefaultTimeoutCallback((req) => {
        logMessage(req, "DEAD");
        var isFromIrc = Boolean((req.getData() || {}).isFromIrc);
        stats.request(isFromIrc, "fail", req.getDuration());
        this._logMetric(req, "fail");
    }, DEAD_TIME_MS);
}

// Kill the bridge by killing all IRC clients in memory.
//  Killing a client means that it will disconnect forever
//  and never do anything useful again.
//  There is no guarentee that the bridge will do anything
//  usefull once this has been called.
//
//  See (BridgedClient.prototype.kill)
IrcBridge.prototype.kill = function() {
    log.info("Killing all clients");
    return this._clientPool.killAllClients();
}

IrcBridge.prototype.isStartedUp = function() {
    return this._startedUp;
};

IrcBridge.prototype._joinMappedMatrixRooms = Promise.coroutine(function*() {
    let roomIds = yield this.getStore().getRoomIdsFromConfig();
    let promises = roomIds.map((roomId) => {
        if (this.joinedRoomList.includes(roomId)) {
            log.debug(`Not joining ${roomId} because we are marked as joined`);
            return Promise.resolve();
        }
        return this._bridge.getIntent().join(roomId);
    });
    yield promiseutil.allSettled(promises);
});

IrcBridge.prototype.sendMatrixAction = function(room, from, action, req) {
    let msgtype = ACTION_TYPE_TO_MSGTYPE[action.type];
    let intent = this._bridge.getIntent(from.userId);
    if (msgtype) {
        this._incrementMessagesInFlight(room, from);
        let messageContent;
        if (action.htmlText) {
            messageContent = {
                msgtype: msgtype,
                body: (
                    action.text || action.htmlText.replace(/(<([^>]+)>)/ig, "") // strip html tags
                ),
                format: "org.matrix.custom.html",
                formatted_body: action.htmlText
            };
        }
        else {
            messageContent = {
                msgtype: msgtype,
                body: action.text
            };
        }
        return intent.sendMessage(room.getId(), messageContent).finally(() => {
            this._decrementMessagesInFlight(room, from);
        });
    }
    else if (action.type === "topic") {
        return intent.setRoomTopic(room.getId(), action.text);
    }
    return Promise.reject(new Error("Unknown action: " + action.type));
};

IrcBridge.prototype._incrementMessagesInFlight = function(room, virtualUser) {
    const key = `${room.getId()}:${virtualUser.getId()}`;
    if (!this._messagesInFlight[key]) {
        this._messagesInFlight[key] = 1;
    }
    else {
        this._messagesInFlight[key]++;
    }
}

IrcBridge.prototype._decrementMessagesInFlight = function(room, virtualUser) {
    const key = `${room.getId()}:${virtualUser.getId()}`;
    if (this._messagesInFlight[key] > 0) {
        this._messagesInFlight[key]--;
    }
}

IrcBridge.prototype.userHasMessagesInFlight = function(room, virtualUser) {
    // Undefined == 0 here, thanks JavaScript.
    const key = `${room.getId()}:${virtualUser.getId()}`;
    const val = this._messagesInFlight[key];
    return val > 0;
}

IrcBridge.prototype.uploadTextFile = function(fileName, plaintext, req) {
    return this._bridge.getIntent().getClient().uploadContent({
        stream: new Buffer(plaintext),
        name: fileName,
        type: "text/plain; charset=utf-8",
        rawResponse: true,
    });
};

IrcBridge.prototype.getMatrixUser = Promise.coroutine(function*(ircUser) {
    let matrixUser = null;
    let userLocalpart = ircUser.server.getUserLocalpart(ircUser.nick);
    let displayName = ircUser.server.getDisplayNameFromNick(ircUser.nick);

    try {
        matrixUser = yield this.getStore().getMatrixUserByLocalpart(userLocalpart);
        if (matrixUser) {
            return matrixUser;
        }
    }
    catch (e) {
        // user does not exist. Fall through.
    }

    let userIntent = this._bridge.getIntentFromLocalpart(userLocalpart);
    yield userIntent.setDisplayName(displayName); // will also register this user
    matrixUser = new MatrixUser(userIntent.getClient().credentials.userId);
    matrixUser.setDisplayName(displayName);
    yield this.getStore().storeMatrixUser(matrixUser);
    return matrixUser;
});

IrcBridge.prototype.onEvent = function(request, context) {
    request.outcomeFrom(this._onEvent(request, context));
};

IrcBridge.prototype._onEvent = Promise.coroutine(function*(baseRequest, context) {
    var event = baseRequest.getData();
    var request = new BridgeRequest(baseRequest, false);
    if (event.type === "m.room.message") {
        if (event.origin_server_ts && this.config.homeserver.dropMatrixMessagesAfterSecs) {
            let now = Date.now();
            if ((now - event.origin_server_ts) >
                    (1000 * this.config.homeserver.dropMatrixMessagesAfterSecs)) {
                log.info(
                    "Dropping old m.room.message event %s timestamped %d",
                    event.event_id, event.origin_server_ts
                );
                return BridgeRequest.ERR_DROPPED;
            }
        }
        yield this.matrixHandler.onMessage(request, event);
    }
    else if (event.type === "m.room.topic" && event.state_key === "") {
        yield this.matrixHandler.onMessage(request, event);
    }
    else if (event.type === "m.room.member") {
        if (!event.content || !event.content.membership) {
            return BridgeRequest.ERR_NOT_MAPPED;
        }
        this.ircHandler.onMatrixMemberEvent(event);
        var target = new MatrixUser(event.state_key);
        var sender = new MatrixUser(event.user_id);
        if (event.content.membership === "invite") {
            yield this.matrixHandler.onInvite(request, event, sender, target);
        }
        else if (event.content.membership === "join") {
            yield this.matrixHandler.onJoin(request, event, target);
        }
        else if (["ban", "leave"].indexOf(event.content.membership) !== -1) {
            // Given a "self-kick" is a leave, and you can't ban yourself,
            // if the 2 IDs are different then we know it is either a kick
            // or a ban (or a rescinded invite)
            var isKickOrBan = target.getId() !== sender.getId();
            if (isKickOrBan) {
                yield this.matrixHandler.onKick(request, event, sender, target);
            }
            else {
                yield this.matrixHandler.onLeave(request, event, target, sender);
            }
        }
    }
    return undefined;
});

IrcBridge.prototype.onUserQuery = Promise.coroutine(function*(matrixUser) {
    var baseRequest = this._bridge.getRequestFactory().newRequest();
    var request = new BridgeRequest(baseRequest, false);
    yield this.matrixHandler.onUserQuery(request, matrixUser.getId());
    // TODO: Lean on the bridge lib more
    return null; // don't provision, we already do atm
});

IrcBridge.prototype.onAliasQuery = Promise.coroutine(function*(alias, aliasLocalpart) {
    var baseRequest = this._bridge.getRequestFactory().newRequest();
    var request = new BridgeRequest(baseRequest, false);
    yield this.matrixHandler.onAliasQuery(request, alias);
    // TODO: Lean on the bridge lib more
    return null; // don't provision, we already do atm
});

IrcBridge.prototype.onLog = function(line, isError) {
    if (isError) {
        log.error(line);
    }
    else {
        log.info(line);
    }
};

IrcBridge.prototype.getThirdPartyProtocol = function(protocol) {
    var servers = this.getServers();

    return Promise.resolve({
        user_fields: ["domain", "nick"],
        location_fields: ["domain", "channel"],
        field_types: {
            domain: {
                regexp: "[a-z0-9-_]+(\.[a-z0-9-_]+)*",
                placeholder: "irc.example.com",
            },
            nick: {
                regexp: "[^#\\s]+",
                placeholder: "SomeNick",
            },
            channel: {
                // TODO(paul): Declare & and + in this list sometime when the
                //   bridge can support them
                regexp: "[#][^\\s]+",
                placeholder: "#channel",
            },
        },
        instances: servers.map((server) => {
            return {
                network_id: server.getNetworkId(),
                bot_user_id: this.getAppServiceUserId(),
                desc: server.config.name || server.domain,
                icon: server.config.icon,
                fields: {
                    domain: server.domain,
                },
            };
        }),
    });
};

IrcBridge.prototype.getThirdPartyLocation = function(protocol, fields) {
    if (!fields.domain) {
        return Promise.reject({err: "Expected 'domain' field", code: 400});
    }
    var domain = fields.domain.toLowerCase();

    if (!fields.channel) {
        return Promise.reject({err: "Expected 'channel' field", code: 400});
    }
    // TODO(paul): this ought to use IRC network-specific casefolding (e.g. rfc1459)
    var channel = fields.channel.toLowerCase();

    var server = this.getServer(domain);
    if (!server) {
        return Promise.resolve([]);
    }

    if (!server.config.dynamicChannels.enabled) {
        return Promise.resolve([]);
    }

    var alias = server.getAliasFromChannel(channel);

    return Promise.resolve([
        {
            alias: alias,
            protocol: "irc",
            fields: {
                domain: domain,
                channel: channel,
            }
        }
    ]);
};

IrcBridge.prototype.getThirdPartyUser = function(protocol, fields) {
    if (!fields.domain) {
        return Promise.reject({err: "Expected 'domain' field", code: 400});
    }
    var domain = fields.domain.toLowerCase();

    if (!fields.nick) {
        return Promise.reject({err: "Expected 'nick' field", code: 400});
    }
    // TODO(paul): this ought to use IRC network-specific casefolding (e.g. rfc1459)
    var nick = fields.nick.toLowerCase();

    var server = this.getServer(domain);
    if (!server) {
        return Promise.resolve([]);
    }

    var userId = server.getUserIdFromNick(nick);

    return Promise.resolve([
        {
            userid: userId,
            protocol: "irc",
            fields: {
                domain: domain,
                nick: nick,
            }
        }
    ]);
};

IrcBridge.prototype.getIrcUserFromCache = function(server, userId) {
    return this._clientPool.getBridgedClientByUserId(server, userId);
};

IrcBridge.prototype.getBridgedClientsForUserId = function(userId) {
    return this._clientPool.getBridgedClientsForUserId(userId);
};

IrcBridge.prototype.getServer = function(domainName) {
    for (var i = 0; i < this.ircServers.length; i++) {
        var server = this.ircServers[i];
        if (server.domain === domainName) {
            return server;
        }
    }
    return null;
};

IrcBridge.prototype.getServers = function() {
    return this.ircServers || [];
};

// TODO: Check how many of the below functions need to reside on IrcBridge still.

IrcBridge.prototype.aliasToIrcChannel = function(alias) {
    var ircServer = null;
    var servers = this.getServers();
    for (var i = 0; i < servers.length; i++) {
        var server = servers[i];
        if (server.claimsAlias(alias)) {
            ircServer = server;
            break;
        }
    }
    if (!ircServer) {
        return {};
    }
    return {
        server: ircServer,
        channel: ircServer.getChannelFromAlias(alias)
    };
};

IrcBridge.prototype.getServerForUserId = function(userId) {
    let servers = this.getServers();
    for (let i = 0; i < servers.length; i++) {
        if (servers[i].claimsUserId(userId)) {
            return servers[i];
        }
    }
    return null;
}

IrcBridge.prototype.matrixToIrcUser = function(user) {
    var server = this.getServerForUserId(user.getId());
    var ircInfo = {
        server: server,
        nick: server ? server.getNickFromUserId(user.getId()) : null
    };
    if (!ircInfo.server || !ircInfo.nick) {
        return Promise.reject(
            new Error("User ID " + user.getId() + " doesn't map to a server/nick")
        );
    }
    return Promise.resolve(new IrcUser(ircInfo.server, ircInfo.nick, true));
};

IrcBridge.prototype.trackChannel = function(server, channel, key) {
    if (!server.isBotEnabled()) {
        log.info("trackChannel: Bot is disabled.");
        return Promise.resolve(new IrcRoom(server, channel));
    }
    return this.getBotClient(server).then(function(client) {
        return client.joinChannel(channel, key);
    }).catch(log.logErr);
};

IrcBridge.prototype.connectToIrcNetworks = function() {
    return promiseutil.allSettled(this.ircServers.map((server) => {
        return this._loginToServer(server);
    }));
};

IrcBridge.prototype._loginToServer = Promise.coroutine(function*(server) {
    var uname = "matrixirc";
    var bridgedClient = this.getIrcUserFromCache(server, uname);
    if (!bridgedClient) {
        var botIrcConfig = server.createBotIrcClientConfig(uname);
        bridgedClient = this._clientPool.createIrcClient(botIrcConfig, null, true);
        log.debug(
            "Created new bot client for %s : %s (bot enabled=%s)",
            server.domain, bridgedClient._id, server.isBotEnabled()
        );
    }
    var chansToJoin = [];
    if (server.isBotEnabled()) {
        if (server.shouldJoinChannelsIfNoUsers()) {
            chansToJoin = yield this.getStore().getTrackedChannelsForServer(server.domain);
        }
        else {
            chansToJoin = yield this.memberListSyncers[server.domain].getChannelsToJoin();
        }
    }
    log.info("Bot connecting to %s (%s channels) => %s",
        server.domain, chansToJoin.length, JSON.stringify(chansToJoin)
    );
    try {
        yield bridgedClient.connect();
    }
    catch (err) {
        log.error("Bot failed to connect to %s : %s - Retrying....",
            server.domain, JSON.stringify(err));
        log.logErr(err);
        return this._loginToServer(server);
    }
    this._clientPool.setBot(server, bridgedClient);
    var num = 1;
    chansToJoin.forEach((c) => {
        // join a channel every 500ms. We stagger them like this to
        // avoid thundering herds
        setTimeout(function() {
            // catch this as if this rejects it will hard-crash
            // since this is a new stack frame which will bubble
            // up as an uncaught exception.
            bridgedClient.joinChannel(c).catch((e) => {
                log.error("Failed to join channel:: %s", c);
                log.error(e);
            });
        }, 500 * num);
        num += 1;
    });
    return undefined;
});

IrcBridge.prototype.checkNickExists = function(server, nick) {
    log.info("Querying for nick %s on %s", nick, server.domain);
    return this.getBotClient(server).then(function(client) {
        return client.whois(nick);
    });
};

IrcBridge.prototype.joinBot = function(ircRoom) {
    if (!ircRoom.server.isBotEnabled()) {
        log.info("joinBot: Bot is disabled.");
        return Promise.resolve();
    }
    return this.getBotClient(ircRoom.server).then((client) => {
        return client.joinChannel(ircRoom.channel);
    }).catch((e) => {
        log.error("Bot failed to join channel %s", ircRoom.channel);
    });
};

IrcBridge.prototype.partBot = function(ircRoom) {
    log.info(
        "Parting bot from %s on %s", ircRoom.channel, ircRoom.server.domain
    );
    return this.getBotClient(ircRoom.server).then((client) => {
        return client.leaveChannel(ircRoom.channel);
    });
};

IrcBridge.prototype.getBridgedClient = Promise.coroutine(function*(server, userId,
                                                         displayName) {
    let bridgedClient = this.getIrcUserFromCache(server, userId);
    if (bridgedClient) {
        log.debug("Returning cached bridged client %s", userId);
        return bridgedClient;
    }

    let mxUser = new MatrixUser(userId);
    mxUser.setDisplayName(displayName);

    // check the database for stored config information for this irc client
    // including username, custom nick, nickserv password, etc.
    let ircClientConfig = IrcClientConfig.newConfig(
        mxUser, server.domain, null
    );
    let storedConfig = yield this.getStore().getIrcClientConfig(userId, server.domain);
    if (storedConfig) {
        log.debug("Configuring IRC user from store => " + storedConfig);
        ircClientConfig = storedConfig;
    }

    // recheck the cache: We just yield'ed to check the client config. We may
    // be racing with another request to getBridgedClient.
    bridgedClient = this.getIrcUserFromCache(server, userId);
    if (bridgedClient) {
        log.debug("Returning cached bridged client %s", userId);
        return bridgedClient;
    }

    log.debug(
        "Creating virtual irc user with nick %s for %s (display name %s)",
        ircClientConfig.getDesiredNick(), userId, displayName
    );
    bridgedClient = this._clientPool.createIrcClient(ircClientConfig, mxUser, false);

    try {
        yield bridgedClient.connect();
        if (!storedConfig) {
            yield this.getStore().storeIrcClientConfig(ircClientConfig);
        }
        return bridgedClient;
    }
    catch (err) {
        log.error("Couldn't connect virtual user %s to %s : %s",
                ircClientConfig.getDesiredNick(), server.domain, JSON.stringify(err));
        throw err;
    }
});

IrcBridge.prototype.sendIrcAction = function(ircRoom, bridgedClient, action) {
    log.info(
        "Sending IRC message in %s as %s (connected=%s)",
        ircRoom.channel, bridgedClient.nick, Boolean(bridgedClient.unsafeClient)
    );
    return bridgedClient.sendAction(ircRoom, action);
};

IrcBridge.prototype.getBotClient = function(server) {
    var botClient = this._clientPool.getBot(server);
    if (botClient) {
        return Promise.resolve(botClient);
    }
    return this._loginToServer(server).then(() => {
        return this._clientPool.getBot(server);
    });
}

IrcBridge.prototype._fetchJoinedRooms = Promise.coroutine(function*() {
    /** Fetching joined rooms is quicker on larger homeservers than trying to
     * /join each room in the mappings list. To ensure we start quicker,
     * the bridge will block on this call rather than blocking on all join calls.
     * On the most overloaded servers even this call may take several attempts,
     * so it will block indefinitely.
     */
    const bot = this._bridge.getBot();
    if (bot.getJoinedRooms == undefined) {
        return;
    }
    let gotRooms = false;
    while (!gotRooms) {
        try {
            const roomIds = yield bot.getJoinedRooms();
            gotRooms = true;
            this.joinedRoomList = roomIds;
            log.info(`ASBot is in ${roomIds.length} rooms!`);
        }
        catch (ex) {
            log.error(`Failed to fetch roomlist from joined_rooms: ${ex}. Retrying`);
            yield Promise.delay(DELAY_FETCH_ROOM_LIST_MS);
        }
    }
});

IrcBridge.DEFAULT_LOCALPART = "appservice-irc";

module.exports = IrcBridge;<|MERGE_RESOLUTION|>--- conflicted
+++ resolved
@@ -186,20 +186,18 @@
         labels: ["method"]
     });
 
-<<<<<<< HEAD
     const ircHandlerMembershipDelayed = metrics.addGauge({
         name: "irchandler_delayed_membership",
         help: "Track membership changes which are delayed behind inflight messages",
         labels: []
     });
-=======
+    
     const matrixHandlerConnFailureKicks = metrics.addCounter({
         name: "matrixhandler_connection_failure_kicks",
         help: "Track IRC connection failures resulting in kicks",
         labels: ["server"]
     });
 
->>>>>>> 2d84c238
     metrics.addCollector(() => {
         this.ircServers.forEach((server) => {
             reconnQueue.set({server: server.domain},
