<<<<<<< HEAD
"use strict";
var Promise = require("bluebird");
var extend = require("extend");
var Datastore = require("nedb");
var AppServiceRegistration = require("matrix-appservice-bridge").AppServiceRegistration;
var RoomBridgeStore = require("matrix-appservice-bridge").RoomBridgeStore;
var UserBridgeStore = require("matrix-appservice-bridge").UserBridgeStore;
var IrcBridge = require("./bridge/IrcBridge.js");
var IrcServer = require("./irc/IrcServer.js");
var stats = require("./config/stats");
var ident = require("./irc/ident");
var logging = require("./logging");
var log = logging.get("main");
=======
const Promise = require("bluebird");
const extend = require("extend");
const Datastore = require("nedb");

const AppServiceRegistration = require("matrix-appservice-bridge").AppServiceRegistration;
const RoomBridgeStore = require("matrix-appservice-bridge").RoomBridgeStore;
const UserBridgeStore = require("matrix-appservice-bridge").UserBridgeStore;

const IrcBridge = require("./bridge/IrcBridge.js");
const IrcServer = require("./irc/IrcServer.js");
const stats = require("./config/stats");
const ident = require("./irc/ident");
const logging = require("./logging");
const log = logging.get("main");

>>>>>>> dc344523
// We set this to 1000 by default now to set a default, and to ensure we're the first
// one to load the libraries in. Later on in runBridge we actually define the real limit.
require("http").globalAgent.maxSockets = 1000;
require("https").globalAgent.maxSockets = 1000;
process.on("unhandledRejection", function (reason, promise) {
    log.error(reason ? reason.stack : "No reason given");
});
<<<<<<< HEAD
/*
var fs = require("fs");
function enableCpuProfiling() {
    var profiler = require('v8-profiler');
    process.on('SIGUSR2', function() {
        log.warn("cpuprofile: Recevied SIGUSR2: starting cpu profiling");
        profiler.startProfiling("", true);
        setTimeout(function() {
            log.warn("cpuprofile: stopping cpu profiling");
            var profile = profiler.stopProfiling("");
            profile.export(function(err, res) {
                log.warn("cpuprofile: exported. Writing file. err="+err);
                if (err) {
                    return;
                }
                fs.writeFile(
                    new Date().toISOString().replace(/[.:TZ]/g, "") + ".cpuprofile",
                    res,
                    function(err2) {
                        if (err2) {
                            log.warn("cpuprofile: failed to write .cpuprofile - " + err2);
                        }
                    }
                );

            });
        }, 10 * 1000);
    });
}

enableCpuProfiling(); // can't do this and heap dumps at the same time since both want SIGUSR2
*/
var _toServer = function (domain, serverConfig, homeserverDomain) {
=======

const _toServer = function(domain, serverConfig, homeserverDomain) {
>>>>>>> dc344523
    // set server config defaults
    if (serverConfig.dynamicChannels.visibility) {
        throw new Error(`[DEPRECATED] Use of the config field dynamicChannels.visibility
            is deprecated. Use dynamicChannels.published, dynamicChannels.joinRule
            and dynamicChannels.createAlias instead.`);
    }
    return new IrcServer(domain, extend(true, IrcServer.DEFAULT_CONFIG, serverConfig), homeserverDomain);
};
module.exports.generateRegistration = Promise.coroutine(function* (reg, config) {
    var asToken;
    if (config.appService) {
        console.warn(`[DEPRECATED] Use of config field 'appService' is deprecated.
            Remove this field from the config file to remove this warning.

            This release will use values from this config file. This will produce
            a fatal error in a later release.

            The new format looks like:
            homeserver:
                url: "https://home.server.url"
                domain: "home.server.url"

            The new locations for the missing fields are as follows:
            http.port - Passed as a CLI flag --port.
            appservice.token - Automatically generated.
            appservice.url - Passed as a CLI flag --url
            localpart - Passed as a CLI flag --localpart
            `);
        if (config.appService.localpart) {
            console.log("NOTICE: Using localpart from config file");
            reg.setSenderLocalpart(config.appService.localpart);
        }
        asToken = config.appService.appservice.token;
    }
    if (!reg.getSenderLocalpart()) {
        reg.setSenderLocalpart(IrcBridge.DEFAULT_LOCALPART);
    }
    reg.setId(AppServiceRegistration.generateToken());
    reg.setHomeserverToken(AppServiceRegistration.generateToken());
    reg.setAppServiceToken(asToken || AppServiceRegistration.generateToken());
    // Disable rate limiting to allow large numbers of requests when many IRC users
    // connect, for example on startup.
    reg.setRateLimited(false);
    // Set protocols to IRC, so that the bridge appears in the list of
    // thirdparty protocols
    reg.setProtocols(["irc"]);
    let serverDomains = Object.keys(config.ircService.servers);
    serverDomains.sort().forEach(function (domain) {
        let server = _toServer(domain, config.ircService.servers[domain], config.homeserver.domain);
        server.getHardCodedRoomIds().sort().forEach(function (roomId) {
            reg.addRegexPattern("rooms", roomId, false);
        });
        // add an alias pattern for servers who want aliases exposed.
        if (server.createsDynamicAliases()) {
            reg.addRegexPattern("aliases", server.getAliasRegex(), true);
        }
        reg.addRegexPattern("users", server.getUserRegex(), true);
    });
    return reg;
});
<<<<<<< HEAD
var ircBridge;
module.exports.runBridge = Promise.coroutine(function* (port, config, reg, isDBInMemory) {
=======

module.exports.runBridge = Promise.coroutine(function*(port, config, reg, isDBInMemory) {
>>>>>>> dc344523
    // configure global stuff for the process
    if (config.ircService.logging) {
        logging.configure(config.ircService.logging);
        logging.setUncaughtExceptionLogger(log);
    }
    if (config.ircService.statsd.hostname) {
        stats.setEndpoint(config.ircService.statsd);
    }
    if (config.ircService.ident.enabled) {
        ident.configure(config.ircService.ident);
        ident.run();
    }
    const maxSockets = (config["advanced"] || {})["maxHttpSockets"] || 1000;
    require("http").globalAgent.maxSockets = maxSockets;
    require("https").globalAgent.maxSockets = maxSockets;
    // backwards compat for 1 release. TODO remove
    if (config.appService && !config.homeserver) {
        config.homeserver = config.appService.homeserver;
    }
<<<<<<< HEAD
    if (ircBridge) {
        log.warn('Bridge already running, destroying reference to existing bridge!');
    }
    // run the bridge
    ircBridge = new IrcBridge(config, reg);
=======
    // run the bridge
    const ircBridge = new IrcBridge(config, reg);

>>>>>>> dc344523
    // Use in-memory DBs
    if (isDBInMemory) {
        ircBridge._bridge.opts.roomStore = new RoomBridgeStore(new Datastore());
        ircBridge._bridge.opts.userStore = new UserBridgeStore(new Datastore());
    }
    yield ircBridge.run(port);
    return ircBridge;
});
<<<<<<< HEAD
module.exports.killBridge = function () {
=======

module.exports.killBridge = function(ircBridge) {
>>>>>>> dc344523
    if (!ircBridge) {
        log.info('killBridge(): No bridge running');
        return Promise.resolve();
    }
    log.info('Killing bridge');
    return ircBridge.kill();
};<|MERGE_RESOLUTION|>--- conflicted
+++ resolved
@@ -1,18 +1,3 @@
-<<<<<<< HEAD
-"use strict";
-var Promise = require("bluebird");
-var extend = require("extend");
-var Datastore = require("nedb");
-var AppServiceRegistration = require("matrix-appservice-bridge").AppServiceRegistration;
-var RoomBridgeStore = require("matrix-appservice-bridge").RoomBridgeStore;
-var UserBridgeStore = require("matrix-appservice-bridge").UserBridgeStore;
-var IrcBridge = require("./bridge/IrcBridge.js");
-var IrcServer = require("./irc/IrcServer.js");
-var stats = require("./config/stats");
-var ident = require("./irc/ident");
-var logging = require("./logging");
-var log = logging.get("main");
-=======
 const Promise = require("bluebird");
 const extend = require("extend");
 const Datastore = require("nedb");
@@ -28,7 +13,6 @@
 const logging = require("./logging");
 const log = logging.get("main");
 
->>>>>>> dc344523
 // We set this to 1000 by default now to set a default, and to ensure we're the first
 // one to load the libraries in. Later on in runBridge we actually define the real limit.
 require("http").globalAgent.maxSockets = 1000;
@@ -36,44 +20,8 @@
 process.on("unhandledRejection", function (reason, promise) {
     log.error(reason ? reason.stack : "No reason given");
 });
-<<<<<<< HEAD
-/*
-var fs = require("fs");
-function enableCpuProfiling() {
-    var profiler = require('v8-profiler');
-    process.on('SIGUSR2', function() {
-        log.warn("cpuprofile: Recevied SIGUSR2: starting cpu profiling");
-        profiler.startProfiling("", true);
-        setTimeout(function() {
-            log.warn("cpuprofile: stopping cpu profiling");
-            var profile = profiler.stopProfiling("");
-            profile.export(function(err, res) {
-                log.warn("cpuprofile: exported. Writing file. err="+err);
-                if (err) {
-                    return;
-                }
-                fs.writeFile(
-                    new Date().toISOString().replace(/[.:TZ]/g, "") + ".cpuprofile",
-                    res,
-                    function(err2) {
-                        if (err2) {
-                            log.warn("cpuprofile: failed to write .cpuprofile - " + err2);
-                        }
-                    }
-                );
-
-            });
-        }, 10 * 1000);
-    });
-}
-
-enableCpuProfiling(); // can't do this and heap dumps at the same time since both want SIGUSR2
-*/
-var _toServer = function (domain, serverConfig, homeserverDomain) {
-=======
 
 const _toServer = function(domain, serverConfig, homeserverDomain) {
->>>>>>> dc344523
     // set server config defaults
     if (serverConfig.dynamicChannels.visibility) {
         throw new Error(`[DEPRECATED] Use of the config field dynamicChannels.visibility
@@ -134,13 +82,8 @@
     });
     return reg;
 });
-<<<<<<< HEAD
-var ircBridge;
-module.exports.runBridge = Promise.coroutine(function* (port, config, reg, isDBInMemory) {
-=======
 
 module.exports.runBridge = Promise.coroutine(function*(port, config, reg, isDBInMemory) {
->>>>>>> dc344523
     // configure global stuff for the process
     if (config.ircService.logging) {
         logging.configure(config.ircService.logging);
@@ -160,17 +103,9 @@
     if (config.appService && !config.homeserver) {
         config.homeserver = config.appService.homeserver;
     }
-<<<<<<< HEAD
-    if (ircBridge) {
-        log.warn('Bridge already running, destroying reference to existing bridge!');
-    }
-    // run the bridge
-    ircBridge = new IrcBridge(config, reg);
-=======
     // run the bridge
     const ircBridge = new IrcBridge(config, reg);
 
->>>>>>> dc344523
     // Use in-memory DBs
     if (isDBInMemory) {
         ircBridge._bridge.opts.roomStore = new RoomBridgeStore(new Datastore());
@@ -179,12 +114,8 @@
     yield ircBridge.run(port);
     return ircBridge;
 });
-<<<<<<< HEAD
-module.exports.killBridge = function () {
-=======
 
 module.exports.killBridge = function(ircBridge) {
->>>>>>> dc344523
     if (!ircBridge) {
         log.info('killBridge(): No bridge running');
         return Promise.resolve();
