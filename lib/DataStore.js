/*eslint no-invalid-this: 0*/ // eslint doesn't understand Promise.coroutine wrapping
"use strict";
<<<<<<< HEAD
var Promise = require("bluebird");
var crypto = require('crypto');
var MatrixRoom = require("matrix-appservice-bridge").MatrixRoom;
var MatrixUser = require("matrix-appservice-bridge").MatrixUser;
var RemoteUser = require("matrix-appservice-bridge").RemoteUser;
var IrcRoom = require("./models/IrcRoom");
var IrcClientConfig = require("./models/IrcClientConfig");
var log = require("./logging").get("DataStore");
var fs = require('fs');
=======

const Promise = require("bluebird");
const crypto = require('crypto');

const MatrixRoom = require("matrix-appservice-bridge").MatrixRoom;
const MatrixUser = require("matrix-appservice-bridge").MatrixUser;
const RemoteUser = require("matrix-appservice-bridge").RemoteUser;
const IrcRoom = require("./models/IrcRoom");
const IrcClientConfig = require("./models/IrcClientConfig");
const log = require("./logging").get("DataStore");
const fs = require('fs');

>>>>>>> dc344523
function DataStore(userStore, roomStore, pkeyPath, bridgeDomain) {
    this._roomStore = roomStore;
    this._userStore = userStore;
    this._serverMappings = {}; // { domain: IrcServer }
    this._bridgeDomain = bridgeDomain;
    var errLog = function (fieldName) {
        return function (err) {
            if (err) {
                log.error("Failed to ensure '%s' index on store: " + err, fieldName);
                return;
            }
            log.info("Indexes checked on '%s' for store.", fieldName);
        };
    };
    // add some indexes
    this._roomStore.db.ensureIndex({
        fieldName: "id",
        unique: true,
        sparse: false
    }, errLog("id"));
    this._roomStore.db.ensureIndex({
        fieldName: "matrix_id",
        unique: false,
        sparse: true
    }, errLog("matrix_id"));
    this._roomStore.db.ensureIndex({
        fieldName: "remote_id",
        unique: false,
        sparse: true
    }, errLog("remote_id"));
    this._userStore.db.ensureIndex({
        fieldName: "data.localpart",
        unique: false,
        sparse: true
    }, errLog("localpart"));
    this._userStore.db.ensureIndex({
        fieldName: "id",
        unique: true,
        sparse: false
    }, errLog("user id"));
    this._privateKey = null;
    if (pkeyPath) {
        try {
            this._privateKey = fs.readFileSync(pkeyPath, "utf8").toString();
            // Test whether key is a valid PEM key (publicEncrypt does internal validation)
            try {
                crypto.publicEncrypt(this._privateKey, new Buffer("This is a test!"));
            }
            catch (err) {
                log.error(`Failed to validate private key: (${err.message})`);
                throw err;
            }
            log.info(`Private key loaded from ${pkeyPath} - IRC password encryption enabled.`);
        }
        catch (err) {
            log.error(`Could not load private key ${err.message}.`);
            throw err;
        }
    }
    // Cache as many mappings as possible for hot paths like message sending.
    // TODO: cache IRC channel -> [room_id] mapping (only need to remove them in
    //       removeRoom() which is infrequent)
    // TODO: cache room_id -> [#channel] mapping (only need to remove them in
    //       removeRoom() which is infrequent)
}
DataStore.prototype.setServerFromConfig = Promise.coroutine(function* (server, serverConfig) {
    this._serverMappings[server.domain] = server;
    var channels = Object.keys(serverConfig.mappings);
    for (var i = 0; i < channels.length; i++) {
        var channel = channels[i];
        for (var k = 0; k < serverConfig.mappings[channel].length; k++) {
            var ircRoom = new IrcRoom(server, channel);
            var mxRoom = new MatrixRoom(serverConfig.mappings[channel][k]);
            yield this.storeRoom(ircRoom, mxRoom, 'config');
        }
    }
    // Some kinds of users may have the same user_id prefix so will cause ident code to hit
    // getMatrixUserByUsername hundreds of times which can be slow:
    // https://github.com/matrix-org/matrix-appservice-irc/issues/404
    let domainKey = server.domain.replace(/\./g, "_");
    this._userStore.db.ensureIndex({
        fieldName: "data.client_config." + domainKey + ".username",
        unique: true,
        sparse: true
    }, function (err) {
        if (err) {
            log.error("Failed to ensure ident username index on users database!");
            return;
        }
        log.info("Indexes checked for ident username for " + server.domain + " on users database");
    });
});
/**
 * Persists an IRC <--> Matrix room mapping in the database.
 * @param {IrcRoom} ircRoom : The IRC room to store.
 * @param {MatrixRoom} matrixRoom : The Matrix room to store.
 * @param {string} origin : "config" if this mapping is from the config yaml,
 * "provision" if this mapping was provisioned, "alias" if it was created via
 * aliasing and "join" if it was created during a join.
 * @return {Promise}
 */
DataStore.prototype.storeRoom = function (ircRoom, matrixRoom, origin) {
    if (typeof origin !== 'string') {
        throw new Error('Origin must be a string = "config"|"provision"|"alias"|"join"');
    }
    log.info("storeRoom (id=%s, addr=%s, chan=%s, origin=%s)", matrixRoom.getId(), ircRoom.get("domain"), ircRoom.channel, origin);
    let mappingId = createMappingId(matrixRoom.getId(), ircRoom.get("domain"), ircRoom.channel);
    return this._roomStore.linkRooms(matrixRoom, ircRoom, {
        origin: origin
    }, mappingId);
};
/**
 * Get an IRC <--> Matrix room mapping from the database.
 * @param {string} roomId : The Matrix room ID.
 * @param {string} ircDomain : The IRC server domain.
 * @param {string} ircChannel : The IRC channel.
 * @param {string} origin : (Optional) "config" if this mapping was from the config yaml,
 * "provision" if this mapping was provisioned, "alias" if it was created via aliasing and
 * "join" if it was created during a join.
 * @return {Promise} A promise which resolves to a room entry, or null if one is not found.
 */
DataStore.prototype.getRoom = function (roomId, ircDomain, ircChannel, origin) {
    if (typeof origin !== 'undefined' && typeof origin !== 'string') {
        throw new Error(`If defined, origin must be a string =
            "config"|"provision"|"alias"|"join"`);
    }
    let mappingId = createMappingId(roomId, ircDomain, ircChannel);
    return this._roomStore.getEntryById(mappingId).then((entry) => {
        if (origin && entry && origin !== entry.data.origin) {
            return null;
        }
        return entry;
    });
};
/**
 * Get all Matrix <--> IRC room mappings from the database.
 * @return {Promise} A promise which resolves to a map:
 *      $roomId => [{networkId: 'server #channel1', channel: '#channel2'} , ...]
 */
DataStore.prototype.getAllChannelMappings = Promise.coroutine(function* () {
    let entries = yield this._roomStore.select({
        matrix_id: { $exists: true },
        remote_id: { $exists: true },
        'remote.type': "channel"
    });
    let mappings = {};
    entries.forEach((e) => {
        // drop unknown irc networks in the database
        if (!this._serverMappings[e.remote.domain]) {
            return;
        }
        if (!mappings[e.matrix_id]) {
            mappings[e.matrix_id] = [];
        }
        mappings[e.matrix_id].push({
            networkId: this._serverMappings[e.remote.domain].getNetworkId(),
            channel: e.remote.channel
        });
    });
    return mappings;
});
/**
 * Get provisioned IRC <--> Matrix room mappings from the database where
 * the matrix room ID is roomId.
 * @param {string} roomId : The Matrix room ID.
 * @return {Promise} A promise which resolves to a list
 * of entries.
 */
DataStore.prototype.getProvisionedMappings = function (roomId) {
    return this._roomStore.getEntriesByMatrixId(roomId).filter((entry) => {
        return entry.data && entry.data.origin === 'provision';
    });
};
/**
 * Remove an IRC <--> Matrix room mapping from the database.
 * @param {string} roomId : The Matrix room ID.
 * @param {string} ircDomain : The IRC server domain.
 * @param {string} ircChannel : The IRC channel.
 * @param {string} origin : "config" if this mapping was from the config yaml,
 * "provision" if this mapping was provisioned, "alias" if it was created via
 * aliasing and "join" if it was created during a join.
 * @return {Promise}
 */
DataStore.prototype.removeRoom = function (roomId, ircDomain, ircChannel, origin) {
    if (typeof origin !== 'string') {
        throw new Error('Origin must be a string = "config"|"provision"|"alias"|"join"');
    }
    return this._roomStore.delete({
        id: createMappingId(roomId, ircDomain, ircChannel),
        'data.origin': origin
    });
};
/**
 * Retrieve a list of IRC rooms for a given room ID.
 * @param {string} roomId : The room ID to get mapped IRC channels.
 * @return {Promise<Array<IrcRoom>>} A promise which resolves to a list of
 * rooms.
 */
DataStore.prototype.getIrcChannelsForRoomId = function (roomId) {
    return this._roomStore.getLinkedRemoteRooms(roomId).then((remoteRooms) => {
        return remoteRooms.filter((remoteRoom) => {
            return Boolean(this._serverMappings[remoteRoom.get("domain")]);
        }).map((remoteRoom) => {
            let server = this._serverMappings[remoteRoom.get("domain")];
            return IrcRoom.fromRemoteRoom(server, remoteRoom);
        });
    });
};
/**
 * Retrieve a list of IRC rooms for a given list of room IDs. This is significantly
 * faster than calling getIrcChannelsForRoomId for each room ID.
 * @param {string[]} roomIds : The room IDs to get mapped IRC channels.
 * @return {Promise<Map<string, IrcRoom[]>>} A promise which resolves to a map of
 * room ID to an array of IRC rooms.
 */
DataStore.prototype.getIrcChannelsForRoomIds = function (roomIds) {
    return this._roomStore.batchGetLinkedRemoteRooms(roomIds).then((roomIdToRemoteRooms) => {
        Object.keys(roomIdToRemoteRooms).forEach((roomId) => {
            // filter out rooms with unknown IRC servers and
            // map RemoteRooms to IrcRooms
            roomIdToRemoteRooms[roomId] = roomIdToRemoteRooms[roomId].filter((remoteRoom) => {
                return Boolean(this._serverMappings[remoteRoom.get("domain")]);
            }).map((remoteRoom) => {
                let server = this._serverMappings[remoteRoom.get("domain")];
                return IrcRoom.fromRemoteRoom(server, remoteRoom);
            });
        });
        return roomIdToRemoteRooms;
    });
};
/**
 * Retrieve a list of Matrix rooms for a given server and channel.
 * @param {IrcServer} server : The server to get rooms for.
 * @param {string} channel : The channel to get mapped rooms for.
 * @return {Promise<Array<MatrixRoom>>} A promise which resolves to a list of rooms.
 */
DataStore.prototype.getMatrixRoomsForChannel = function (server, channel) {
    var ircRoom = new IrcRoom(server, channel);
    return this._roomStore.getLinkedMatrixRooms(IrcRoom.createId(ircRoom.getServer(), ircRoom.getChannel()));
};
DataStore.prototype.getMappingsForChannelByOrigin = function (server, channel, origin, allowUnset) {
    if (typeof origin === "string") {
        origin = [origin];
    }
    if (!Array.isArray(origin) || !origin.every((s) => typeof s === "string")) {
        throw new Error("origin must be string or array of strings");
    }
    let remoteId = IrcRoom.createId(server, channel);
    return this._roomStore.getEntriesByRemoteId(remoteId).then((entries) => {
        return entries.filter((e) => {
            if (allowUnset) {
                if (!e.data || !e.data.origin) {
                    return true;
                }
            }
            return e.data && origin.indexOf(e.data.origin) !== -1;
        });
    });
};
DataStore.prototype.getModesForChannel = function (server, channel) {
    log.info("getModesForChannel (server=%s, channel=%s)", server.domain, channel);
    let remoteId = IrcRoom.createId(server, channel);
    return this._roomStore.getEntriesByRemoteId(remoteId).then((entries) => {
        const mapping = {};
        entries.forEach((entry) => {
            mapping[entry.matrix.getId()] = entry.remote.get("modes") || [];
        });
        return mapping;
    });
};
DataStore.prototype.setModeForRoom = Promise.coroutine(function* (roomId, mode, enabled = True) {
    log.info("setModeForRoom (mode=%s, roomId=%s, enabled=%s)", mode, roomId, enabled);
    return this._roomStore.getEntriesByMatrixId(roomId).then((entries) => {
        entries.map((entry) => {
            const modes = entry.remote.get("modes") || [];
            const hasMode = modes.includes(mode);
            if (hasMode === enabled) {
                return;
            }
            if (enabled) {
                modes.push(mode);
            }
            else {
                modes.splice(modes.indexOf(mode), 1);
            }
            entry.remote.set("modes", modes);
            this._roomStore.upsertEntry(entry);
        });
    });
});
DataStore.prototype.setPmRoom = function (ircRoom, matrixRoom, userId, virtualUserId) {
    log.info("setPmRoom (id=%s, addr=%s chan=%s real=%s virt=%s)", matrixRoom.getId(), ircRoom.server.domain, ircRoom.channel, userId, virtualUserId);
    return this._roomStore.linkRooms(matrixRoom, ircRoom, {
        real_user_id: userId,
        virtual_user_id: virtualUserId
    }, createPmId(userId, virtualUserId));
};
DataStore.prototype.getMatrixPmRoom = function (realUserId, virtualUserId) {
    var id = createPmId(realUserId, virtualUserId);
    return this._roomStore.getEntryById(id).then(function (entry) {
        if (!entry) {
            return null;
        }
        return entry.matrix;
    });
};
DataStore.prototype.getTrackedChannelsForServer = function (ircAddr) {
    return this._roomStore.getEntriesByRemoteRoomData({ domain: ircAddr }).then((entries) => {
        var channels = [];
        entries.forEach((e) => {
            let r = e.remote;
            let server = this._serverMappings[r.get("domain")];
            if (!server) {
                return;
            }
            let ircRoom = IrcRoom.fromRemoteRoom(server, r);
            if (ircRoom.getType() === "channel") {
                channels.push(ircRoom.getChannel());
            }
        });
        return channels;
    });
};
DataStore.prototype.getRoomIdsFromConfig = function () {
    return this._roomStore.getEntriesByLinkData({
        origin: 'config'
    }).then(function (entries) {
        return entries.map((e) => {
            return e.matrix.getId();
        });
    });
};
DataStore.prototype.removeConfigMappings = function () {
    return this._roomStore.removeEntriesByLinkData({
        from_config: true // for backwards compatibility
    }).then(() => {
        return this._roomStore.removeEntriesByLinkData({
            origin: 'config'
        });
    });
};
DataStore.prototype.getIpv6Counter = Promise.coroutine(function* () {
    let config = yield this._userStore.getRemoteUser("config");
    if (!config) {
        config = new RemoteUser("config");
        config.set("ipv6_counter", 0);
        yield this._userStore.setRemoteUser(config);
    }
    return config.get("ipv6_counter");
});
DataStore.prototype.setIpv6Counter = Promise.coroutine(function* (counter) {
    let config = yield this._userStore.getRemoteUser("config");
    if (!config) {
        config = new RemoteUser("config");
    }
    config.set("ipv6_counter", counter);
    yield this._userStore.setRemoteUser(config);
});
/**
 * Retrieve a stored admin room based on the room's ID.
 * @param {String} roomId : The room ID of the admin room.
 * @return {Promise} Resolved when the room is retrieved.
 */
DataStore.prototype.getAdminRoomById = function (roomId) {
    return this._roomStore.getEntriesByMatrixId(roomId).then(function (entries) {
        if (entries.length == 0) {
            return null;
        }
        if (entries.length > 1) {
            log.error("getAdminRoomById(" + roomId + ") has " + entries.length + " entries");
        }
        if (entries[0].matrix.get("admin_id")) {
            return entries[0].matrix;
        }
        return null;
    });
};
/**
 * Stores a unique admin room for a given user ID.
 * @param {MatrixRoom} room : The matrix room which is the admin room for this user.
 * @param {String} userId : The user ID who is getting an admin room.
 * @return {Promise} Resolved when the room is stored.
 */
DataStore.prototype.storeAdminRoom = function (room, userId) {
    log.info("storeAdminRoom (id=%s, user_id=%s)", room.getId(), userId);
    room.set("admin_id", userId);
    return this._roomStore.upsertEntry({
        id: createAdminId(userId),
        matrix: room,
    });
};
DataStore.prototype.upsertRoomStoreEntry = function (entry) {
    return this._roomStore.upsertEntry(entry);
};
DataStore.prototype.getAdminRoomByUserId = function (userId) {
    return this._roomStore.getEntryById(createAdminId(userId)).then(function (entry) {
        if (!entry) {
            return null;
        }
        return entry.matrix;
    });
};
DataStore.prototype.storeMatrixUser = function (matrixUser) {
    return this._userStore.setMatrixUser(matrixUser);
};
DataStore.prototype.getMatrixUserByLocalpart = function (localpart) {
    return this._userStore.getMatrixUser(`@${localpart}:${this._bridgeDomain}`);
};
DataStore.prototype.getIrcClientConfig = function (userId, domain) {
    return this._userStore.getMatrixUser(userId).then((matrixUser) => {
        if (!matrixUser) {
            return null;
        }
        var userConfig = matrixUser.get("client_config");
        if (!userConfig) {
            return null;
        }
        // map back from _ to .
        Object.keys(userConfig).forEach(function (domainWithUnderscores) {
            let actualDomain = domainWithUnderscores.replace(/_/g, ".");
            if (actualDomain !== domainWithUnderscores) { // false for 'localhost'
                userConfig[actualDomain] = userConfig[domainWithUnderscores];
                delete userConfig[domainWithUnderscores];
            }
        });
        var configData = userConfig[domain];
        if (!configData) {
            return null;
        }
        let clientConfig = new IrcClientConfig(userId, domain, configData);
        if (clientConfig.getPassword()) {
            if (!this._privateKey) {
                throw new Error(`Cannot decrypt password of ${userId} - no private key`);
            }
            let decryptedPass = crypto.privateDecrypt(this._privateKey, new Buffer(clientConfig.getPassword(), 'base64')).toString();
            // Extract the password by removing the prefixed salt and seperating space
            decryptedPass = decryptedPass.split(' ')[1];
            clientConfig.setPassword(decryptedPass);
        }
        return clientConfig;
    });
};
DataStore.prototype.storeIrcClientConfig = function (config) {
    return this._userStore.getMatrixUser(config.getUserId()).then((user) => {
        if (!user) {
            user = new MatrixUser(config.getUserId(), undefined, false);
        }
        var userConfig = user.get("client_config") || {};
        if (config.getPassword()) {
            if (!this._privateKey) {
                throw new Error('Cannot store plaintext passwords');
            }
            let salt = crypto.randomBytes(16).toString('base64');
            let encryptedPass = crypto.publicEncrypt(this._privateKey, new Buffer(salt + ' ' + config.getPassword())).toString('base64');
            // Store the encrypted password, ready for the db
            config.setPassword(encryptedPass);
        }
        userConfig[config.getDomain().replace(/\./g, "_")] = config.serialize();
        user.set("client_config", userConfig);
        return this._userStore.setMatrixUser(user);
    });
};
DataStore.prototype.getUserFeatures = function (userId) {
    return this._userStore.getMatrixUser(userId).then((matrixUser) => {
        return matrixUser ? (matrixUser.get("features") || {}) : {};
    });
};
DataStore.prototype.storeUserFeatures = function (userId, features) {
    return this._userStore.getMatrixUser(userId).then((matrixUser) => {
        if (!matrixUser) {
            matrixUser = new MatrixUser(userId, undefined, false);
        }
        matrixUser.set("features", features);
        return this._userStore.setMatrixUser(matrixUser);
    });
};
DataStore.prototype.storePass = Promise.coroutine(function* (userId, domain, pass) {
    let config = yield this.getIrcClientConfig(userId, domain);
    if (!config) {
        throw new Error(`${userId} does not have an IRC client configured for ${domain}`);
    }
    config.setPassword(pass);
    yield this.storeIrcClientConfig(config);
});
DataStore.prototype.removePass = Promise.coroutine(function* (userId, domain) {
    let config = yield this.getIrcClientConfig(userId, domain);
    config.setPassword(undefined);
    yield this.storeIrcClientConfig(config);
});
DataStore.prototype.getMatrixUserByUsername = Promise.coroutine(function* (domain, username) {
    let domainKey = domain.replace(/\./g, "_");
    let matrixUsers = yield this._userStore.getByMatrixData({
        ["client_config." + domainKey + ".username"]: username
    });
    if (matrixUsers.length > 1) {
        log.error("getMatrixUserByUsername return %s results for %s on %s", matrixUsers.length, username, domain);
    }
    return matrixUsers[0];
});
function createPmId(userId, virtualUserId) {
    // space as delimiter as none of these IDs allow spaces.
    return "PM_" + userId + " " + virtualUserId; // clobber based on this.
}
function createAdminId(userId) {
    return "ADMIN_" + userId; // clobber based on this.
}
function createMappingId(roomId, ircDomain, ircChannel) {
    // space as delimiter as none of these IDs allow spaces.
    return roomId + " " + ircDomain + " " + ircChannel; // clobber based on this
}
module.exports = DataStore;<|MERGE_RESOLUTION|>--- conflicted
+++ resolved
@@ -1,16 +1,5 @@
 /*eslint no-invalid-this: 0*/ // eslint doesn't understand Promise.coroutine wrapping
 "use strict";
-<<<<<<< HEAD
-var Promise = require("bluebird");
-var crypto = require('crypto');
-var MatrixRoom = require("matrix-appservice-bridge").MatrixRoom;
-var MatrixUser = require("matrix-appservice-bridge").MatrixUser;
-var RemoteUser = require("matrix-appservice-bridge").RemoteUser;
-var IrcRoom = require("./models/IrcRoom");
-var IrcClientConfig = require("./models/IrcClientConfig");
-var log = require("./logging").get("DataStore");
-var fs = require('fs');
-=======
 
 const Promise = require("bluebird");
 const crypto = require('crypto');
@@ -23,7 +12,6 @@
 const log = require("./logging").get("DataStore");
 const fs = require('fs');
 
->>>>>>> dc344523
 function DataStore(userStore, roomStore, pkeyPath, bridgeDomain) {
     this._roomStore = roomStore;
     this._userStore = userStore;
