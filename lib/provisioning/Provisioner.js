--- conflicted
+++ resolved
@@ -288,11 +288,7 @@
 
         let botClient = yield this._getBotClientForServer(server);
 
-<<<<<<< HEAD
-        let info = yield botClient.getOperators(ircChannel, key);
-=======
         let info = yield botClient.getOperators(ircChannel, {key : key});
->>>>>>> a0196e3b
 
         if (info.nicks.indexOf(opNick) === -1) {
             throw new Error(`Provided user is not in channel ${ircChannel}.`);
@@ -349,10 +345,6 @@
                         // This indicates success, so check that the mapping exists in the
                         //  database
 
-<<<<<<< HEAD
-                        let entry = yield this._ircBridge.getStore()
-                            .getRoom(roomId, ircDomain, ircChannel, 'provision');
-=======
                         let entry = null;
                         try {
                             entry = yield this._ircBridge.getStore()
@@ -364,7 +356,6 @@
                                             `successful provisioning of ` +
                                             `${roomId}<-->${ircChannel}`);
                         }
->>>>>>> a0196e3b
 
                         if (!entry) {
                             // Update the bridging state to be a failure
@@ -372,9 +363,6 @@
                                      `but the bridge is not aware of provisioning. The ` +
                                      `bridge will update the state in the room to failure ` +
                                      `and continue with the provisioning request.`);
-<<<<<<< HEAD
-                            yield this._updateBridgingState(roomId, userId, 'failure', skey);
-=======
                             try {
                                 yield this._updateBridgingState(roomId, userId, 'failure', skey);
                             }
@@ -384,7 +372,6 @@
                                                 `exist, but could not update bridging state ` +
                                                 `${skey} of ${roomId} to failure.`);
                             }
->>>>>>> a0196e3b
                         }
                     } // If pending, resend the message to the op as if it were the original
                     else if (bridgingState.status === 'pending') {
@@ -559,11 +546,7 @@
     let opsInfo = null;
 
     try {
-<<<<<<< HEAD
-        opsInfo = yield botClient.getOperators(ircChannel, key);
-=======
         opsInfo = yield botClient.getOperators(ircChannel, {key: key, cacheDurationMs: 10000});
->>>>>>> a0196e3b
     }
     catch (err) {
         log.error(err.stack);
@@ -635,12 +618,7 @@
         }
         catch (err) {
             console.error(err.stack);
-<<<<<<< HEAD
-            // TODO: Provide more interesting errors back to the requester
-            throw new Error('Failed to authorise provisioning');
-=======
             throw err;
->>>>>>> a0196e3b
         }
     }
     else {
@@ -739,11 +717,6 @@
     }
     yield this._ircBridge.getStore().removeRoom(roomId, ircDomain, ircChannel, 'provision');
 
-<<<<<<< HEAD
-    // Cause the bot to part the channel (if it is enabled (see leaveChannel))
-    let botClient = yield this._getBotClientForServer(server);
-    yield botClient.leaveChannel(ircChannel);
-=======
     // Cause the bot to part the channel if there are no other rooms being mapped to this channel
     //  (and if it is enabled (see leaveChannel))
 
@@ -752,7 +725,6 @@
         let botClient = yield this._getBotClientForServer(server);
         yield botClient.leaveChannel(ircChannel);
     }
->>>>>>> a0196e3b
 });
 
 // List all mappings currently provisioned with the given matrix_room_id
