--- conflicted
+++ resolved
@@ -1,10 +1,6 @@
 {
   "name": "matrix-appservice-irc",
-<<<<<<< HEAD
-  "version": "0.34.0",
-=======
   "version": "0.35.1",
->>>>>>> 89343fab
   "description": "An IRC Bridge for Matrix",
   "main": "app.js",
   "bin": "./bin/matrix-appservice-irc",
@@ -37,13 +33,8 @@
     "extend": "^3.0.2",
     "he": "^1.2.0",
     "logform": "^2.4.0",
-<<<<<<< HEAD
-    "matrix-appservice-bridge": "^3.2.0",
-    "matrix-org-irc": "^1.2.1",
-=======
     "matrix-appservice-bridge": "^4.0.2",
     "matrix-org-irc": "1.3.0",
->>>>>>> 89343fab
     "matrix-bot-sdk": "0.5.19",
     "nopt": "^3.0.1",
     "p-queue": "^6.6.2",
